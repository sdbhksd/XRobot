--- conflicted
+++ resolved
@@ -1,22 +1,16 @@
-// Place your settings in this file to overwrite default and user settings.
-{
-    "cmake.configureSettings": {
-        // Specifies the path to the CMAKE toolchain file.
-        "CMAKE_TOOLCHAIN_FILE": "cmake/arm-none-eabi.cmake",
-        "CMAKE_EXPORT_COMPILE_COMMANDS": "ON",
-    },
-    "cmake.preferredGenerators": [
-        "Ninja"
-    ],
-<<<<<<< HEAD
-    "files.associations": {
-        "board.h": "c"
-    },
-=======
-    "files.insertFinalNewline": true,
-    "files.trimTrailingWhitespace": true,
-    "files.trimFinalNewlines": true,
-    "editor.trimAutoWhitespace": true,
-    "files.autoSave": "onFocusChange",
->>>>>>> 606eeb0f
-}+// Place your settings in this file to overwrite default and user settings.
+{
+    "cmake.configureSettings": {
+        // Specifies the path to the CMAKE toolchain file.
+        "CMAKE_TOOLCHAIN_FILE": "cmake/arm-none-eabi.cmake",
+        "CMAKE_EXPORT_COMPILE_COMMANDS": "ON",
+    },
+    "cmake.preferredGenerators": [
+        "Ninja"
+    ],
+    "files.insertFinalNewline": true,
+    "files.trimTrailingWhitespace": true,
+    "files.trimFinalNewlines": true,
+    "editor.trimAutoWhitespace": true,
+    "files.autoSave": "onFocusChange",
+}