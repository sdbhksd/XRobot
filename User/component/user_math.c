/*
  自定义的数学运算。
*/

#include "user_math.h"

#include <string.h>

inline float InvSqrt(float x) {
#if 0
  /* Fast inverse square-root */
  /* See: http://en.wikipedia.org/wiki/Fast_inverse_square_root */
	float halfx = 0.5f * x;
	float y = x;
	long i = *(long*)&y;
	i = 0x5f3759df - (i>>1);
	y = *(float*)&i;
	y = y * (1.5f - (halfx * y * y));
	y = y * (1.5f - (halfx * y * y));
	return y;
#else
  return 1.0f / sqrtf(x);
#endif
}

inline float AbsClip(float in, float limit) {
  return (in < -limit) ? -limit : ((in > limit) ? limit : in);
}

inline float Sign(float in) { return (in > 0) ? 1.0f : 0.0f; }

/*!
 * \brief 将运动向量置零
 *
 * \param mv 被操作的值
 */
inline void ResetMoveVector(MoveVector_t *mv) {
  memset(mv, 0, sizeof(MoveVector_t));
}

/*!
 * \brief 计算循环值的误差，用于没有负数值，并在一定范围内变化的值
 * 例如编码器：相差1.5PI其实等于相差-0.5PI
 *
 * \param sp 被操作的值
 * \param fb 变化量
 * \param range 被操作的值变化范围，正数时起效
 *
 * \return 函数运行结果
 */
inline float CircleError(float sp, float fb, float range) {
  float error = sp - fb;
  if (range > 0.0f) {
    float half_range = range / 2.0f;
<<<<<<< HEAD
    if (error > half_range) {
			error -= range;
    }else if(error < -half_range)
			error += range;
=======
    if (error > half_range)
      error -= range;
    else if (error < -half_range)
      error += range;
>>>>>>> e1bef824
  }
  return error;
}

/*!
 * \brief 循环加法，用于没有负数值，并在一定范围内变化的值
 * 例如编码器，在0-2PI内变化，1.5PI + 1.5PI = 1PI
 *
 * \param origin 被操作的值
 * \param delta 变化量
 * \param range 被操作的值变化范围，正数时起效
 */
inline void CircleAdd(float *origin, float delta, float range) {
  float out = *origin + delta;
  if (range > 0.0f) {
    if (out >= range)
      out -= range;
    else if (out < 0.0f)
      out += range;
  }
  *origin = out;
}<|MERGE_RESOLUTION|>--- conflicted
+++ resolved
@@ -52,17 +52,11 @@
   float error = sp - fb;
   if (range > 0.0f) {
     float half_range = range / 2.0f;
-<<<<<<< HEAD
-    if (error > half_range) {
-			error -= range;
-    }else if(error < -half_range)
-			error += range;
-=======
+
     if (error > half_range)
       error -= range;
     else if (error < -half_range)
       error += range;
->>>>>>> e1bef824
   }
   return error;
 }
