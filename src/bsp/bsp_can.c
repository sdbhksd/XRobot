--- conflicted
+++ resolved
@@ -4,19 +4,11 @@
 
 #include "comp_utils.h"
 
-<<<<<<< HEAD
 static can_group_t can_groups[BSP_CAN_NUM];
 
 static bsp_callback_t callback_list[BSP_CAN_NUM][BSP_CAN_CB_NUM];
 
 static bsp_can_t can_get(CAN_HandleTypeDef *hcan) {
-=======
-static CAN_Group_t can_groups[BSP_CAN_NUM];
-
-static BSP_Callback_t callback_list[BSP_CAN_NUM][BSP_CAN_CB_NUM];
-
-static BSP_CAN_t CAN_Get(CAN_HandleTypeDef *hcan) {
->>>>>>> a55976fb
   if (hcan->Instance == CAN2)
     return BSP_CAN_2;
   else if (hcan->Instance == CAN1)
@@ -25,19 +17,11 @@
     return BSP_CAN_ERR;
 }
 
-<<<<<<< HEAD
 static void bsp_can_callback(bsp_can_callback_t cb_type,
                              CAN_HandleTypeDef *hcan) {
   bsp_can_t bsp_can = can_get(hcan);
   if (bsp_can != BSP_CAN_ERR) {
     bsp_callback_t cb = callback_list[bsp_can][cb_type];
-=======
-static void BSP_CAN_Callback(BSP_CAN_Callback_t cb_type,
-                             CAN_HandleTypeDef *hcan) {
-  BSP_CAN_t bsp_can = CAN_Get(hcan);
-  if (bsp_can != BSP_CAN_ERR) {
-    BSP_Callback_t cb = callback_list[bsp_can][cb_type];
->>>>>>> a55976fb
 
     if (cb.fn) {
       cb.fn(cb.arg);
@@ -46,7 +30,6 @@
 }
 
 void HAL_CAN_TxMailbox0CompleteCallback(CAN_HandleTypeDef *hcan) {
-<<<<<<< HEAD
   bsp_can_callback(HAL_CAN_TX_MAILBOX0_CPLT_CB, hcan);
 }
 
@@ -99,60 +82,6 @@
 }
 
 CAN_HandleTypeDef *bsp_can_get_handle(bsp_can_t can) {
-=======
-  BSP_CAN_Callback(HAL_CAN_TX_MAILBOX0_CPLT_CB, hcan);
-}
-
-void HAL_CAN_TxMailbox1CompleteCallback(CAN_HandleTypeDef *hcan) {
-  BSP_CAN_Callback(HAL_CAN_TX_MAILBOX1_CPLT_CB, hcan);
-}
-
-void HAL_CAN_TxMailbox2CompleteCallback(CAN_HandleTypeDef *hcan) {
-  BSP_CAN_Callback(HAL_CAN_TX_MAILBOX2_CPLT_CB, hcan);
-}
-
-void HAL_CAN_TxMailbox0AbortCallback(CAN_HandleTypeDef *hcan) {
-  BSP_CAN_Callback(HAL_CAN_TX_MAILBOX0_ABORT_CB, hcan);
-}
-
-void HAL_CAN_TxMailbox1AbortCallback(CAN_HandleTypeDef *hcan) {
-  BSP_CAN_Callback(HAL_CAN_TX_MAILBOX1_ABORT_CB, hcan);
-}
-
-void HAL_CAN_TxMailbox2AbortCallback(CAN_HandleTypeDef *hcan) {
-  BSP_CAN_Callback(HAL_CAN_TX_MAILBOX2_ABORT_CB, hcan);
-}
-
-void HAL_CAN_RxFifo0MsgPendingCallback(CAN_HandleTypeDef *hcan) {
-  BSP_CAN_Callback(HAL_CAN_RX_FIFO0_MSG_PENDING_CB, hcan);
-}
-
-void HAL_CAN_RxFifo0FullCallback(CAN_HandleTypeDef *hcan) {
-  BSP_CAN_Callback(HAL_CAN_RX_FIFO0_FULL_CB, hcan);
-}
-
-void HAL_CAN_RxFifo1MsgPendingCallback(CAN_HandleTypeDef *hcan) {
-  BSP_CAN_Callback(HAL_CAN_RX_FIFO1_MSG_PENDING_CB, hcan);
-}
-
-void HAL_CAN_RxFifo1FullCallback(CAN_HandleTypeDef *hcan) {
-  BSP_CAN_Callback(HAL_CAN_RX_FIFO1_FULL_CB, hcan);
-}
-
-void HAL_CAN_SleepCallback(CAN_HandleTypeDef *hcan) {
-  BSP_CAN_Callback(HAL_CAN_SLEEP_CB, hcan);
-}
-
-void HAL_CAN_WakeUpFromRxMsgCallback(CAN_HandleTypeDef *hcan) {
-  BSP_CAN_Callback(HAL_CAN_WAKEUP_FROM_RX_MSG_CB, hcan);
-}
-
-void HAL_CAN_ErrorCallback(CAN_HandleTypeDef *hcan) {
-  BSP_CAN_Callback(HAL_CAN_ERROR_CB, hcan);
-}
-
-CAN_HandleTypeDef *BSP_CAN_GetHandle(BSP_CAN_t can) {
->>>>>>> a55976fb
   switch (can) {
     case BSP_CAN_2:
       return &hcan2;
@@ -163,12 +92,8 @@
   }
 }
 
-<<<<<<< HEAD
 int8_t bsp_can_register_callback(bsp_can_t can, bsp_can_callback_t type,
-=======
-int8_t BSP_CAN_RegisterCallback(BSP_CAN_t can, BSP_CAN_Callback_t type,
->>>>>>> a55976fb
-                                void (*callback)(void *), void *callback_arg) {
+                                 void (*callback)(void *), void *callback_arg) {
   ASSERT(callback);
   ASSERT(type != BSP_CAN_CB_NUM);
 
@@ -177,14 +102,10 @@
   return BSP_OK;
 }
 
-<<<<<<< HEAD
 int8_t bsp_can_register_subscriber(bsp_can_t can, uint32_t index,
-=======
-int8_t BSP_CAN_RegisterSubscriber(BSP_CAN_t can, uint32_t index,
->>>>>>> a55976fb
-                                  uint32_t number,
-                                  void (*cb)(can_rx_item_t *, void *),
-                                  void *callback_arg) {
+                                   uint32_t number,
+                                   void (*cb)(can_rx_item_t *, void *),
+                                   void *callback_arg) {
   ASSERT(cb);
 
   if (can_groups[can].suber_number >= CAN_MAX_SUBER_NUMBER) return BSP_ERR;
@@ -199,11 +120,7 @@
   return BSP_OK;
 }
 
-<<<<<<< HEAD
 int8_t bsp_can_publish_data(bsp_can_t can, uint32_t StdId, uint8_t *data) {
-=======
-int8_t BSP_CAN_PublishData(BSP_CAN_t can, uint32_t StdId, uint8_t *data) {
->>>>>>> a55976fb
   for (int i = 0; i < can_groups[can].suber_number; i++) {
     uint32_t index = StdId - can_groups[can].suber[i].index;
     if (index < can_groups[can].suber[i].number) {
@@ -217,11 +134,7 @@
   return BSP_ERR;
 }
 
-<<<<<<< HEAD
 int8_t can_trans_packet(bsp_can_t can, uint32_t StdId, uint8_t *data,
-=======
-int8_t can_trans_packet(BSP_CAN_t can, uint32_t StdId, uint8_t *data,
->>>>>>> a55976fb
                         uint32_t *mailbox) {
   CAN_TxHeaderTypeDef header;
   header.StdId = StdId;
@@ -230,11 +143,7 @@
   header.TransmitGlobalTime = DISABLE;
   header.DLC = 8;
 
-<<<<<<< HEAD
   if (HAL_CAN_AddTxMessage(bsp_can_get_handle(can), &header, data, mailbox) ==
-=======
-  if (HAL_CAN_AddTxMessage(BSP_CAN_GetHandle(can), &header, data, mailbox) ==
->>>>>>> a55976fb
       HAL_OK)
     return BSP_OK;
   else
