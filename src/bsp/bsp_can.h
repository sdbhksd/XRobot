--- conflicted
+++ resolved
@@ -14,11 +14,7 @@
   BSP_CAN_2,
   BSP_CAN_NUM,
   BSP_CAN_ERR,
-<<<<<<< HEAD
 } bsp_can_t;
-=======
-} BSP_CAN_t;
->>>>>>> a55976fb
 
 typedef enum {
   HAL_CAN_TX_MAILBOX0_CPLT_CB,
@@ -35,29 +31,17 @@
   HAL_CAN_WAKEUP_FROM_RX_MSG_CB,
   HAL_CAN_ERROR_CB,
   BSP_CAN_CB_NUM
-<<<<<<< HEAD
 } bsp_can_callback_t;
-=======
-} BSP_CAN_Callback_t;
->>>>>>> a55976fb
 
 typedef struct {
   CAN_RxHeaderTypeDef header;
   uint8_t data[CAN_DATA_SIZE];
-<<<<<<< HEAD
 } can_rawrx_t;
-=======
-} CAN_RawRx_t;
->>>>>>> a55976fb
 
 typedef struct {
   CAN_TxHeaderTypeDef header;
   uint8_t data[CAN_DATA_SIZE];
-<<<<<<< HEAD
 } can_rawtx_t;
-=======
-} CAN_RawTx_t;
->>>>>>> a55976fb
 
 typedef struct {
   uint32_t can_id;
@@ -74,7 +58,6 @@
   uint32_t number;
   void (*cb)(can_rx_item_t *, void *);
   void *callback_arg;
-<<<<<<< HEAD
 } can_suber_t;
 
 typedef struct {
@@ -84,29 +67,11 @@
 
 CAN_HandleTypeDef *bsp_can_get_handle(bsp_can_t can);
 int8_t bsp_can_register_callback(bsp_can_t can, bsp_can_callback_t type,
-                                void (*callback)(void *), void *callback_arg);
+                                 void (*callback)(void *), void *callback_arg);
 int8_t bsp_can_publish_data(bsp_can_t can, uint32_t StdId, uint8_t *data);
 int8_t bsp_can_register_subscriber(bsp_can_t can, uint32_t index,
-                                  uint32_t number,
-                                  void (*cb)(can_rx_item_t *, void *),
-                                  void *callback_arg);
+                                   uint32_t number,
+                                   void (*cb)(can_rx_item_t *, void *),
+                                   void *callback_arg);
 int8_t can_trans_packet(bsp_can_t can, uint32_t StdId, uint8_t *data,
-=======
-} CAN_Suber_t;
-
-typedef struct {
-  CAN_Suber_t suber[CAN_MAX_SUBER_NUMBER];
-  uint8_t suber_number;
-} CAN_Group_t;
-
-CAN_HandleTypeDef *BSP_CAN_GetHandle(BSP_CAN_t can);
-int8_t BSP_CAN_RegisterCallback(BSP_CAN_t can, BSP_CAN_Callback_t type,
-                                void (*callback)(void *), void *callback_arg);
-int8_t BSP_CAN_PublishData(BSP_CAN_t can, uint32_t StdId, uint8_t *data);
-int8_t BSP_CAN_RegisterSubscriber(BSP_CAN_t can, uint32_t index,
-                                  uint32_t number,
-                                  void (*cb)(can_rx_item_t *, void *),
-                                  void *callback_arg);
-int8_t can_trans_packet(BSP_CAN_t can, uint32_t StdId, uint8_t *data,
->>>>>>> a55976fb
                         uint32_t *mailbox);