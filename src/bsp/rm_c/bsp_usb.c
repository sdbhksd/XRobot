--- conflicted
+++ resolved
@@ -8,14 +8,9 @@
 
 #include "bsp_delay.h"
 #include "comp_utils.h"
-<<<<<<< HEAD
-#include "usbd_cdc_if.h"
-
-/* Private define ----------------------------------------------------------- */
-=======
-/* Private define -----------------s------------------------------------------
- */
->>>>>>> 6254fbbd
+/* Private define -----------------s------------------------------------------*/
+#define APP_RX_DATA_SIZE 1024
+#define APP_TX_DATA_SIZE 1024
 /* Private macro ------------------------------------------------------------ */
 /* Private typedef ---------------------------------------------------------- */
 /* Private variables -------------------------------------------------------- */
@@ -39,14 +34,16 @@
 
 /* Exported functions ------------------------------------------------------- */
 int8_t BSP_USB_StartReceive(void) {
-  CDC_StartReceive();
+  // CDC_StartReceive();
   return BSP_OK;
 }
 
-char BSP_USB_ReadChar(void) { return UserRxBufferFS[0]; }
+char BSP_USB_ReadChar(void) {
+  // return UserRxBufferFS[0];
+}
 
 int8_t BSP_USB_Printf(const char *fmt, ...) {
-  va_list ap;
+  /*va_list ap;
   va_start(ap, fmt);
   int len = vsnprintf((char *)UserTxBufferFS, APP_TX_DATA_SIZE - 1, fmt, ap);
   va_end(ap);
@@ -56,5 +53,5 @@
     return BSP_OK;
   } else {
     return BSP_ERR_NULL;
-  }
+  }*/
 }