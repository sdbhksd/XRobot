--- conflicted
+++ resolved
@@ -58,15 +58,9 @@
 #define BMI088_CHIP_ID_ACCL (0x1E)
 #define BMI088_CHIP_ID_GYRO (0x0F)
 
-<<<<<<< HEAD
-// TODO : ACCEL和GRYO双缓冲区
-#define BMI088_LEN_RX_BUFF (30)
-/* Private macro ------------------------------------------------------------ */
-=======
 #define BMI088_ACCL_RX_BUFF_LEN (19)
 #define BMI088_GYRO_RX_BUFF_LEN (6)
 
->>>>>>> 606eeb0f
 #define BMI088_ACCL_NSS_SET() \
   HAL_GPIO_WritePin(ACCL_CS_GPIO_Port, ACCL_CS_Pin, GPIO_PIN_SET)
 #define BMI088_ACCL_NSS_RESET() \
@@ -282,14 +276,9 @@
   return DEVICE_OK;
 }
 
-<<<<<<< HEAD
-int8_t BMI088_GyroStartDmaRecv() {
-  BMI_Read(BMI_GYRO, BMI088_REG_GYRO_X_LSB, dma_buf + 19, 6u);
-=======
 int8_t bmi088_gyro_start_dma_recv() {
   BMI_Read(BMI_GYRO, BMI088_REG_GYRO_X_LSB, dma_buf + BMI088_ACCL_RX_BUFF_LEN,
            BMI088_GYRO_RX_BUFF_LEN);
->>>>>>> 606eeb0f
   return DEVICE_OK;
 }
 
@@ -342,15 +331,9 @@
 #if 1
   /* Gyroscope imu_raw -> degrees/sec -> radians/sec */
   int16_t raw_x, raw_y, raw_z;
-<<<<<<< HEAD
-  memcpy(&raw_x, dma_buf + 19, sizeof(raw_x));
-  memcpy(&raw_y, dma_buf + 21, sizeof(raw_y));
-  memcpy(&raw_z, dma_buf + 23, sizeof(raw_z));
-=======
   memcpy(&raw_x, dma_buf + BMI088_ACCL_RX_BUFF_LEN, sizeof(raw_x));
   memcpy(&raw_y, dma_buf + BMI088_ACCL_RX_BUFF_LEN + 2, sizeof(raw_y));
   memcpy(&raw_z, dma_buf + BMI088_ACCL_RX_BUFF_LEN + 4, sizeof(raw_z));
->>>>>>> 606eeb0f
 
   bmi088->gyro.x = (float)raw_x;
   bmi088->gyro.y = (float)raw_y;
