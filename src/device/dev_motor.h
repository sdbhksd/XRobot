#pragma once

#include <stdbool.h>

#include "FreeRTOS.h"
#include "bsp_can.h"
#include "comp_ahrs.h"
#include "comp_utils.h"
#include "dev.h"
#include "queue.h"

/* Motor id */
/* id     feedback id     control id */
/* 1-4    0x205 to 0x208  0x1ff */
/* 5-6    0x209 to 0x20B  0x2ff */
#define GM6020_FB_ID_BASE (0x205)
#define GM6020_FB_ID_EXTAND (0x209)
#define GM6020_CTRL_ID_BASE (0x1ff)
#define GM6020_CTRL_ID_EXTAND (0x2ff)

/* id     feedback id		  control id */
/* 1-4		0x201 to 0x204  0x200 */
/* 5-6		0x205 to 0x208  0x1ff */
#define M3508_M2006_FB_ID_BASE (0x201)
#define M3508_M2006_FB_ID_EXTAND (0x205)
#define M3508_M2006_CTRL_ID_BASE (0x200)
#define M3508_M2006_CTRL_ID_EXTAND (0x1ff)
#define M3508_M2006_ID_SETTING_ID (0x700)

/* 电机型号 */
typedef enum {
  MOTOR_NONE = 0,
  MOTOR_M2006,
  MOTOR_M3508,
  MOTOR_GM6020,
} motor_model_t;

typedef struct {
  uint32_t id_feedback;
  uint32_t id_control;
  motor_model_t model[4];
  uint8_t num;
<<<<<<< HEAD
  bsp_can_t can;
=======
  BSP_CAN_t can;
>>>>>>> a55976fb
} motor_group_t;

typedef union {
  float as_array[4];

  struct {
    float m1;
    float m2;
    float m3;
    float m4;
  } as_chassis;

  struct {
    float yaw;
  } as_gimbal_yaw;

  struct {
    float pit;
  } as_gimbal_pit;

  struct {
    float fric_left;
    float fric_right;
  } as_launcher_fric;

  struct {
    float trig;
  } as_launcher_trig;
} motor_control_t;

/* 电机反馈信息 */
typedef struct {
  float rotor_abs_angle;  /* 转子绝对角度 单位：rad */
  float rotational_speed; /* 转速 单位：rpm */
  float torque_current;   /* 转矩电流 单位：A*/
  float temp;             /* 电机温度 单位：℃*/
} motor_feedback_t;

typedef union {
  motor_feedback_t as_array[4];

  struct {
    motor_feedback_t m1;
    motor_feedback_t m2;
    motor_feedback_t m3;
    motor_feedback_t m4;
  } as_chassis;

  struct {
    motor_feedback_t yaw;
  } as_gimbal_yaw;

  struct {
    motor_feedback_t pit;
<<<<<<< HEAD
  } as_gimbal;
=======
  } as_gimbal_pit;
>>>>>>> a55976fb

  struct {
    motor_feedback_t fric_left;
    motor_feedback_t fric_right;
  } as_launcher_fric;

  struct {
    motor_feedback_t trig;
  } as_launcher_trig;
} motor_feedback_group_t;

typedef enum {
  MOTOR_GROUP_ID_CHASSIS = 0,
<<<<<<< HEAD
  MOTOR_GROUP_ID_GIMBAL,
  MOTOR_GROUP_ID_LAUNCHER,
=======
  MOTOR_GROUP_ID_GIMBAL_YAW,
  MOTOR_GROUP_ID_GIMBAL_PIT,
  MOTOR_GROUP_ID_LAUNCHER_FRIC,
  MOTOR_GROUP_ID_LAUNCHER_TRIG,
>>>>>>> a55976fb
  MOTOR_GROUP_ID_NUM,
} motor_group_id_t;

typedef struct {
  motor_feedback_group_t feedback[MOTOR_GROUP_ID_NUM];
  QueueHandle_t msgq[MOTOR_GROUP_ID_NUM];
  uint32_t mailbox;
  const motor_group_t *group_cfg;
} motor_t;

err_t motor_init(motor_t *motor, const motor_group_t *group_cfg);
err_t motor_update(motor_t *motor, uint32_t timeout);
err_t motor_pack_data(motor_t *motor, motor_group_id_t group,
                      motor_control_t *output);
err_t motor_control(motor_t *motor);
err_t motor_handle_offline(motor_t *motor);<|MERGE_RESOLUTION|>--- conflicted
+++ resolved
@@ -40,11 +40,7 @@
   uint32_t id_control;
   motor_model_t model[4];
   uint8_t num;
-<<<<<<< HEAD
   bsp_can_t can;
-=======
-  BSP_CAN_t can;
->>>>>>> a55976fb
 } motor_group_t;
 
 typedef union {
@@ -99,11 +95,7 @@
 
   struct {
     motor_feedback_t pit;
-<<<<<<< HEAD
-  } as_gimbal;
-=======
   } as_gimbal_pit;
->>>>>>> a55976fb
 
   struct {
     motor_feedback_t fric_left;
@@ -117,15 +109,10 @@
 
 typedef enum {
   MOTOR_GROUP_ID_CHASSIS = 0,
-<<<<<<< HEAD
-  MOTOR_GROUP_ID_GIMBAL,
-  MOTOR_GROUP_ID_LAUNCHER,
-=======
   MOTOR_GROUP_ID_GIMBAL_YAW,
   MOTOR_GROUP_ID_GIMBAL_PIT,
   MOTOR_GROUP_ID_LAUNCHER_FRIC,
   MOTOR_GROUP_ID_LAUNCHER_TRIG,
->>>>>>> a55976fb
   MOTOR_GROUP_ID_NUM,
 } motor_group_id_t;
 
