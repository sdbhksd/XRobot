/*
  裁判系统抽象。
*/

#include "dev_referee.h"

#include <string.h>

#include "bsp_delay.h"
#include "bsp_uart.h"
#include "comp_crc16.h"
#include "comp_crc8.h"
#include "comp_utils.h"
#include "protocol.h"

#define REF_HEADER_SOF (0xA5)
#define REF_LEN_RX_BUFF (0xFF)

// TODO:FREQ支持小数
#define REF_UI_FAST_REFRESH_FREQ (50) /* 静态元素刷新频率 */
#define REF_UI_SLOW_REFRESH_FREQ (1)  /* 动态元素刷新频率 */

#define REF_UI_BOX_UP_OFFSET (4)
#define REF_UI_BOX_BOT_OFFSET (-14)

#define REF_UI_RIGHT_START_W (0.85f)

#define REF_UI_MODE_LINE1_H (0.7f)
#define REF_UI_MODE_LINE2_H (0.68f)
#define REF_UI_MODE_LINE3_H (0.66f)
#define REF_UI_MODE_LINE4_H (0.64f)

#define REF_UI_MODE_OFFSET_1_LEFT (-6)
#define REF_UI_MODE_OFFSET_1_RIGHT (44)
#define REF_UI_MODE_OFFSET_2_LEFT (54)
#define REF_UI_MODE_OFFSET_2_RIGHT (102)
#define REF_UI_MODE_OFFSET_3_LEFT (114)
#define REF_UI_MODE_OFFSET_3_RIGHT (162)
#define REF_UI_MODE_OFFSET_4_LEFT (174)
#define REF_UI_MODE_OFFSET_4_RIGHT (222)

typedef struct __packed {
  referee_header_t header;
  uint16_t cmd_id;
  referee_inter_student_header_t student_header;
} Referee_UiPacketHead_t;

static uint8_t rxbuf[REF_LEN_RX_BUFF];

static referee_t *gref;

static bool inited = false;

<<<<<<< HEAD
/* Private function  -------------------------------------------------------- */

static void Referee_RxCpltCallback(void *arg) {
  Referee_t *ref = arg;
=======
static void Referee_RxCpltCallback(void) {
>>>>>>> 606eeb0f
  BaseType_t switch_required;
  xSemaphoreGiveFromISR(ref->sem.raw_ready, &switch_required);
  portYIELD_FROM_ISR(switch_required);
}

static void Referee_TxCpltCallback(void *arg) {
  Referee_t *ref = arg;
  BaseType_t switch_required;
  xSemaphoreGiveFromISR(ref->sem.packet_sent, &switch_required);
  portYIELD_FROM_ISR(switch_required);
}

static void Referee_IdleLineCallback(void *arg) {
  RM_UNUSED(arg);
  HAL_UART_AbortReceive_IT(BSP_UART_GetHandle(BSP_UART_REF));
}

static void Referee_AbortRxCpltCallback(void *arg) {
  Referee_t *ref = arg;
  BaseType_t switch_required;
  xSemaphoreGiveFromISR(ref->sem.raw_ready, &switch_required);
  portYIELD_FROM_ISR(switch_required);
}

static void RefereeFastRefreshTimerCallback(void *arg) {
  RM_UNUSED(arg);
  BaseType_t switch_required;
  xSemaphoreGiveFromISR(gref->sem.ui_fast_refresh, &switch_required);
  portYIELD_FROM_ISR(switch_required);
}

static void RefereeSlowRefreshTimerCallback(void *arg) {
  RM_UNUSED(arg);
  BaseType_t switch_required;
  xSemaphoreGiveFromISR(gref->sem.ui_slow_refresh, &switch_required);
  portYIELD_FROM_ISR(switch_required);
}

static int8_t Referee_SetPacketHeader(referee_header_t *header,
                                      uint16_t data_length) {
  header->sof = REF_HEADER_SOF;
  header->data_length = data_length;
  header->seq = 0;
  header->crc8 =
      crc8_calc((const uint8_t *)header,
                sizeof(referee_header_t) - sizeof(uint8_t), CRC8_INIT);
  return DEVICE_OK;
}

static int8_t Referee_SetUiHeader(referee_inter_student_header_t *header,
                                  const referee_student_cmd_id_t cmd_id,
                                  referee_robot_id_t robot_id) {
  header->cmd_id = cmd_id;
  header->id_sender = robot_id;
  if (robot_id > 100) {
    header->id_receiver = robot_id - 101 + 0x0165;
  } else {
    header->id_receiver = robot_id + 0x0100;
  }
  return DEVICE_OK;
}

int8_t referee_init(referee_t *ref, const ui_screen_t *screen) {
  ASSERT(ref);
  if (inited) return DEVICE_ERR_INITED;

  gref = ref;

  VERIFY((gref->thread_alert = xTaskGetCurrentTaskHandle()) != NULL);

  ref->ui.screen = screen;

  ref->sem.packet_sent = xSemaphoreCreateBinary();
  ref->sem.raw_ready = xSemaphoreCreateBinary();
  ref->sem.ui_fast_refresh = xSemaphoreCreateBinary();
  ref->sem.ui_slow_refresh = xSemaphoreCreateBinary();

  xSemaphoreGive(ref->sem.packet_sent);

  BSP_UART_RegisterCallback(BSP_UART_REF, BSP_UART_RX_CPLT_CB,
                            Referee_RxCpltCallback, ref);
  BSP_UART_RegisterCallback(BSP_UART_REF, BSP_UART_ABORT_RX_CPLT_CB,
                            Referee_AbortRxCpltCallback, ref);
  BSP_UART_RegisterCallback(BSP_UART_REF, BSP_UART_IDLE_LINE_CB,
                            Referee_IdleLineCallback, ref);
  BSP_UART_RegisterCallback(BSP_UART_REF, BSP_UART_TX_CPLT_CB,
                            Referee_TxCpltCallback, ref);
  ref->ui_fast_timer_id =
      xTimerCreate("fast_refresh", pdMS_TO_TICKS(REF_UI_FAST_REFRESH_FREQ),
                   pdTRUE, NULL, RefereeFastRefreshTimerCallback);

  ref->ui_slow_timer_id =
      xTimerCreate("slow_refresh", pdMS_TO_TICKS(REF_UI_SLOW_REFRESH_FREQ),
                   pdTRUE, NULL, RefereeSlowRefreshTimerCallback);

  xTimerStart(ref->ui_fast_timer_id,
              pdMS_TO_TICKS(1000 / REF_UI_FAST_REFRESH_FREQ));
  xTimerStart(ref->ui_slow_timer_id,
              pdMS_TO_TICKS(1000 / REF_UI_SLOW_REFRESH_FREQ));

  __HAL_UART_ENABLE_IT(BSP_UART_GetHandle(BSP_UART_REF), UART_IT_IDLE);

  inited = true;
  return DEVICE_OK;
}

int8_t referee_restart(void) {
  __HAL_UART_DISABLE(BSP_UART_GetHandle(BSP_UART_REF));
  __HAL_UART_ENABLE(BSP_UART_GetHandle(BSP_UART_REF));
  return DEVICE_OK;
}

void referee_handle_offline(referee_t *ref) {
  ref->status = REF_STATUS_OFFLINE;
}

int8_t referee_start_receiving(referee_t *ref) {
  RM_UNUSED(ref);
  if (HAL_UART_Receive_DMA(BSP_UART_GetHandle(BSP_UART_REF), rxbuf,
                           REF_LEN_RX_BUFF) == HAL_OK) {
    return DEVICE_OK;
  }
  return DEVICE_ERR;
}

<<<<<<< HEAD
bool Referee_WaitRecvCplt(Referee_t *ref, uint32_t timeout) {
  return xSemaphoreTake(ref->sem.raw_ready, pdMS_TO_TICKS(timeout)) == pdTRUE;
=======
bool referee_wait_recv_cplt(uint32_t timeout) {
  return xTaskNotifyWait(0, 0, SIGNAL_REFEREE_RAW_REDY, pdMS_TO_TICKS(timeout));
>>>>>>> 606eeb0f
}

int8_t referee_parse(referee_t *ref) {
  ref->status = REF_STATUS_RUNNING;
  uint32_t data_length =
      REF_LEN_RX_BUFF -
      __HAL_DMA_GET_COUNTER(BSP_UART_GetHandle(BSP_UART_REF)->hdmarx);

  const uint8_t *index = rxbuf; /* const 保护原始rxbuf不被修改 */
  const uint8_t *const rxbuf_end = rxbuf + data_length;

  while (index < rxbuf_end) {
    /* 1.处理帧头 */
    /* 1.1遍历所有找到SOF */
    while ((*index != REF_HEADER_SOF) && (index < rxbuf_end)) {
      index++;
    }
    /* 1.2将剩余数据当做帧头部 */
    referee_header_t *header = (referee_header_t *)index;

    /* 1.3验证完整性 */
    if (!crc8_verify((uint8_t *)header, sizeof(*header))) continue;
    index += sizeof(*header);

    /* 2.处理CMD ID */
    /* 2.1将剩余数据当做CMD ID处理 */
    referee_cmd_id_t *cmd_id = (referee_cmd_id_t *)index;
    index += sizeof(*cmd_id);

    /* 3.处理数据段 */
    void *destination;
    size_t size;

    switch (*cmd_id) {
      case REF_CMD_ID_GAME_STATUS:
        destination = &(ref->game_status);
        size = sizeof(ref->game_status);
        break;
      case REF_CMD_ID_GAME_RESULT:
        destination = &(ref->game_result);
        size = sizeof(ref->game_result);
        break;
      case REF_CMD_ID_GAME_ROBOT_HP:
        destination = &(ref->game_robot_hp);
        size = sizeof(ref->game_robot_hp);
        break;
      case REF_CMD_ID_DART_STATUS:
        destination = &(ref->dart_status);
        size = sizeof(ref->dart_status);
        break;
      case REF_CMD_ID_ICRA_ZONE_STATUS:
        destination = &(ref->icra_zone);
        size = sizeof(ref->icra_zone);
        break;
      case REF_CMD_ID_FIELD_EVENTS:
        destination = &(ref->field_event);
        size = sizeof(ref->field_event);
        break;
      case REF_CMD_ID_SUPPLY_ACTION:
        destination = &(ref->supply_action);
        size = sizeof(ref->supply_action);
        break;
      case REF_CMD_ID_WARNING:
        destination = &(ref->warning);
        size = sizeof(ref->warning);
        break;
      case REF_CMD_ID_DART_COUNTDOWN:
        destination = &(ref->dart_countdown);
        size = sizeof(ref->dart_countdown);
        break;
      case REF_CMD_ID_ROBOT_STATUS:
        destination = &(ref->robot_status);
        size = sizeof(ref->robot_status);
        break;
      case REF_CMD_ID_POWER_HEAT_DATA:
        destination = &(ref->power_heat);
        size = sizeof(ref->power_heat);
        break;
      case REF_CMD_ID_ROBOT_POS:
        destination = &(ref->robot_pos);
        size = sizeof(ref->robot_pos);
        break;
      case REF_CMD_ID_ROBOT_BUFF:
        destination = &(ref->robot_buff);
        size = sizeof(ref->robot_buff);
        break;
      case REF_CMD_ID_DRONE_ENERGY:
        destination = &(ref->drone_energy);
        size = sizeof(ref->drone_energy);
        break;
      case REF_CMD_ID_ROBOT_DMG:
        destination = &(ref->robot_danage);
        size = sizeof(ref->robot_danage);
        break;
      case REF_CMD_ID_LAUNCHER_DATA:
        destination = &(ref->launcher_data);
        size = sizeof(ref->launcher_data);
        break;
      case REF_CMD_ID_BULLET_REMAINING:
        destination = &(ref->bullet_remain);
        size = sizeof(ref->bullet_remain);
        break;
      case REF_CMD_ID_RFID:
        destination = &(ref->rfid);
        size = sizeof(ref->rfid);
        break;
      case REF_CMD_ID_DART_CLIENT:
        destination = &(ref->dart_client);
        size = sizeof(ref->dart_client);
        break;
      case REF_CMD_ID_CLIENT_MAP:
        destination = &(ref->client_map);
        size = sizeof(ref->client_map);
        break;
      case REF_CMD_ID_KEYBOARD_MOUSE:
        destination = &(ref->keyboard_mouse);
        size = sizeof(ref->keyboard_mouse);
        break;
      default:
        return DEVICE_ERR;
    }
    index += size;

    /* 4.处理帧尾 */
    index += sizeof(referee_tail_t);

    /* 验证无误则接受数据 */
    if (crc16_verify((uint8_t *)header, (uint8_t)(index - (uint8_t *)header)))
      memcpy(destination, index, size);
  }
  return DEVICE_OK;
}

uint8_t referee_refresh_ui(referee_t *ref) {
  ui_ele_t ele;
  ui_string_t string;

  const float kW = ref->ui.screen->width;
  const float kH = ref->ui.screen->height;

  float box_pos_left = 0.0f, box_pos_right = 0.0f;

  static ui_graphic_op_t graphic_op = UI_GRAPHIC_OP_ADD;

  /* UI动态元素刷新 */
  if (xSemaphoreTake(ref->sem.ui_fast_refresh, 0)) {
    /* 使用状态机算法，每次更新一个图层 */
    switch (ref->ui.refresh_fsm) {
      case 0: {
        ref->ui.refresh_fsm++;

        /* 更新云台底盘相对方位 */
        const float kLEN = 22;
        ui_draw_line(
            &ele, "6", graphic_op, UI_GRAPHIC_LAYER_CHASSIS, UI_GREEN,
            UI_DEFAULT_WIDTH * 12, (uint16_t)(kW * 0.4f), (uint16_t)(kH * 0.2f),
            (uint16_t)(kW * 0.4f + sinf(ref->chassis_ui.angle) * 2 * kLEN),
            (uint16_t)(kH * 0.2f + cosf(ref->chassis_ui.angle) * 2 * kLEN));

        ui_stash_graphic(&(ref->ui), &ele);

        /* 更新底盘模式选择框 */
        switch (ref->chassis_ui.mode) {
          case CHASSIS_MODE_FOLLOW_GIMBAL:
            box_pos_left = REF_UI_MODE_OFFSET_2_LEFT;
            box_pos_right = REF_UI_MODE_OFFSET_2_RIGHT;
            break;
          case CHASSIS_MODE_FOLLOW_GIMBAL_35:
            box_pos_left = REF_UI_MODE_OFFSET_3_LEFT;
            box_pos_right = REF_UI_MODE_OFFSET_3_RIGHT;
            break;
          case CHASSIS_MODE_ROTOR:
            box_pos_left = REF_UI_MODE_OFFSET_4_LEFT;
            box_pos_right = REF_UI_MODE_OFFSET_4_RIGHT;
            break;
          default:
            box_pos_left = 0.0f;
            box_pos_right = 0.0f;
            break;
        }
        if (box_pos_left != 0.0f && box_pos_right != 0.0f) {
          ui_draw_rectangle(
              &ele, "8", graphic_op, UI_GRAPHIC_LAYER_CHASSIS, UI_GREEN,
              UI_DEFAULT_WIDTH,
              (uint16_t)(kW * REF_UI_RIGHT_START_W + box_pos_left),
              (uint16_t)(kH * REF_UI_MODE_LINE1_H + REF_UI_BOX_UP_OFFSET),
              (uint16_t)(kW * REF_UI_RIGHT_START_W + box_pos_right),
              (uint16_t)(kH * REF_UI_MODE_LINE1_H + REF_UI_BOX_BOT_OFFSET));

          ui_stash_graphic(&(ref->ui), &ele);
        }
        break;
      }
      case 1:
        ref->ui.refresh_fsm++;
        /* 更新电容状态 */
        if (ref->cap_ui.online) {
          ui_draw_arc(&ele, "9", graphic_op, UI_GRAPHIC_LAYER_CAP, UI_GREEN, 0,
                      (uint16_t)(ref->cap_ui.percentage * 360.f),
                      UI_DEFAULT_WIDTH * 5, (uint16_t)(kW * 0.6f),
                      (uint16_t)(kH * 0.2f), 50, 50);
        } else {
          ui_draw_arc(&ele, "9", graphic_op, UI_GRAPHIC_LAYER_CAP, UI_YELLOW, 0,
                      360, UI_DEFAULT_WIDTH * 5, (uint16_t)(kW * 0.6f),
                      (uint16_t)(kH * 0.2), 50, 50);
        }
        ui_stash_graphic(&(ref->ui), &ele);
        break;
      case 2: {
        ref->ui.refresh_fsm++;

        /* 更新云台模式选择框 */
        switch (ref->gimbal_ui.mode) {
          case GIMBAL_MODE_RELAX:
            box_pos_left = REF_UI_MODE_OFFSET_2_LEFT;
            box_pos_right = REF_UI_MODE_OFFSET_2_RIGHT;
            break;
          case GIMBAL_MODE_ABSOLUTE:
            box_pos_left = REF_UI_MODE_OFFSET_3_LEFT;
            box_pos_right = REF_UI_MODE_OFFSET_3_RIGHT;
            break;
          case GIMBAL_MODE_RELATIVE:
            box_pos_left = REF_UI_MODE_OFFSET_4_LEFT;
            box_pos_right = REF_UI_MODE_OFFSET_4_RIGHT;
            break;
          default:
            box_pos_left = 0.0f;
            box_pos_right = 0.0f;
            break;
        }
        if (box_pos_left != 0.0f && box_pos_right != 0.0f) {
          ui_draw_rectangle(
              &ele, "a", graphic_op, UI_GRAPHIC_LAYER_GIMBAL, UI_GREEN,
              UI_DEFAULT_WIDTH,
              (uint16_t)(kW * REF_UI_RIGHT_START_W + box_pos_left),
              (uint16_t)(kH * REF_UI_MODE_LINE2_H + REF_UI_BOX_UP_OFFSET),
              (uint16_t)(kW * REF_UI_RIGHT_START_W + box_pos_right),
              (uint16_t)(kH * REF_UI_MODE_LINE2_H + REF_UI_BOX_BOT_OFFSET));
          ui_stash_graphic(&(ref->ui), &ele);
        }
        break;
      }
      case 3: {
        ref->ui.refresh_fsm++;

        /* 更新发射器模式选择框 */
        switch (ref->launcher_ui.mode) {
          case LAUNCHER_MODE_RELAX:
            box_pos_left = REF_UI_MODE_OFFSET_2_LEFT;
            box_pos_right = REF_UI_MODE_OFFSET_2_RIGHT;
            break;
          case LAUNCHER_MODE_SAFE:
            box_pos_left = REF_UI_MODE_OFFSET_3_LEFT;
            box_pos_right = REF_UI_MODE_OFFSET_3_RIGHT;
            break;
          case LAUNCHER_MODE_LOADED:
            box_pos_left = REF_UI_MODE_OFFSET_4_LEFT;
            box_pos_right = REF_UI_MODE_OFFSET_4_RIGHT;
            break;
          default:
            box_pos_left = 0.0f;
            box_pos_right = 0.0f;
            break;
        }
        if (box_pos_left != 0.0f && box_pos_right != 0.0f) {
          ui_draw_rectangle(
              &ele, "b", graphic_op, UI_GRAPHIC_LAYER_LAUNCHER, UI_GREEN,
              UI_DEFAULT_WIDTH,
              (uint16_t)(kW * REF_UI_RIGHT_START_W + box_pos_left),
              (uint16_t)(kH * REF_UI_MODE_LINE3_H + REF_UI_BOX_UP_OFFSET),
              (uint16_t)(kW * REF_UI_RIGHT_START_W + box_pos_right),
              (uint16_t)(kH * REF_UI_MODE_LINE3_H + REF_UI_BOX_BOT_OFFSET));
          ui_stash_graphic(&(ref->ui), &ele);
        }

        /* 更新开火模式选择框 */
        switch (ref->launcher_ui.fire) {
          case FIRE_MODE_SINGLE:
            box_pos_left = REF_UI_MODE_OFFSET_2_LEFT;
            box_pos_right = REF_UI_MODE_OFFSET_2_RIGHT;
            break;
          case FIRE_MODE_BURST:
            box_pos_left = REF_UI_MODE_OFFSET_3_LEFT;
            box_pos_right = REF_UI_MODE_OFFSET_3_RIGHT;
            break;
          case FIRE_MODE_CONT:
            box_pos_left = REF_UI_MODE_OFFSET_4_LEFT;
            box_pos_right = REF_UI_MODE_OFFSET_4_RIGHT;
            break;
          default:
            box_pos_left = 0.0f;
            box_pos_right = 0.0f;
            break;
        }
        if (box_pos_left != 0.0f && box_pos_right != 0.0f) {
          ui_draw_rectangle(
              &ele, "f", graphic_op, UI_GRAPHIC_LAYER_LAUNCHER, UI_GREEN,
              UI_DEFAULT_WIDTH,
              (uint16_t)(kW * REF_UI_RIGHT_START_W + box_pos_left),
              (uint16_t)(kH * REF_UI_MODE_LINE4_H + REF_UI_BOX_UP_OFFSET),
              (uint16_t)(kW * REF_UI_RIGHT_START_W + box_pos_right),
              (uint16_t)(kH * REF_UI_MODE_LINE4_H + REF_UI_BOX_BOT_OFFSET));
          ui_stash_graphic(&(ref->ui), &ele);
        }
        break;
      }
      case 4:
        ref->ui.refresh_fsm++;

        switch (ref->cmd_ui.ctrl_method) {
          case CMD_METHOD_MOUSE_KEYBOARD:
            ui_draw_rectangle(&ele, "c", graphic_op, UI_GRAPHIC_LAYER_CMD,
                              UI_GREEN, UI_DEFAULT_WIDTH,
                              (uint16_t)(kW * REF_UI_RIGHT_START_W + 96.f),
                              (uint16_t)(kH * 0.4f + REF_UI_BOX_UP_OFFSET),
                              (uint16_t)(kW * REF_UI_RIGHT_START_W + 120.f),
                              (uint16_t)(kH * 0.4f + REF_UI_BOX_BOT_OFFSET));
            break;
          case CMD_METHOD_JOYSTICK_SWITCH:
            ui_draw_rectangle(&ele, "c", graphic_op, UI_GRAPHIC_LAYER_CMD,
                              UI_GREEN, UI_DEFAULT_WIDTH,
                              (uint16_t)(kW * REF_UI_RIGHT_START_W + 56.f),
                              (uint16_t)(kH * 0.4f + REF_UI_BOX_UP_OFFSET),
                              (uint16_t)(kW * REF_UI_RIGHT_START_W + 80.f),
                              (uint16_t)(kH * 0.4f + REF_UI_BOX_BOT_OFFSET));
            break;
        }
        ui_stash_graphic(&(ref->ui), &ele);
        break;

      default:
        ref->ui.refresh_fsm = 0;
    }

    if (graphic_op == UI_GRAPHIC_OP_ADD && ref->ui.refresh_fsm == 1)
      graphic_op = UI_GRAPHIC_OP_REWRITE;
  }

  /* UI静态元素刷新 */
  if (xSemaphoreTake(ref->sem.ui_slow_refresh, 0)) {
    graphic_op = UI_GRAPHIC_OP_ADD;
    ref->ui.refresh_fsm = 1;

<<<<<<< HEAD
    UI_DrawString(&string, "1", graphic_op, UI_GRAPHIC_LAYER_CONST, UI_GREEN,
                  UI_DEFAULT_WIDTH * 10, 80, UI_CHAR_DEFAULT_WIDTH,
                  (uint16_t)(kW * REF_UI_RIGHT_START_W),
                  (uint16_t)(kH * REF_UI_MODE_LINE1_H),
                  "CHAS  FLLW  FL35  ROTR");
    UI_StashString(&(ref->ui), &string);

    UI_DrawString(&string, "2", graphic_op, UI_GRAPHIC_LAYER_CONST, UI_GREEN,
                  UI_DEFAULT_WIDTH * 10, 80, UI_CHAR_DEFAULT_WIDTH,
                  (uint16_t)(kW * REF_UI_RIGHT_START_W),
                  (uint16_t)(kH * REF_UI_MODE_LINE2_H),
                  "GMBL  RELX  ABSL  RLTV");
    UI_StashString(&(ref->ui), &string);

    UI_DrawString(&string, "3", graphic_op, UI_GRAPHIC_LAYER_CONST, UI_GREEN,
                  UI_DEFAULT_WIDTH * 10, 80, UI_CHAR_DEFAULT_WIDTH,
                  (uint16_t)(kW * REF_UI_RIGHT_START_W),
                  (uint16_t)(kH * REF_UI_MODE_LINE3_H),
                  "SHOT  RELX  SAFE  LOAD");
    UI_StashString(&(ref->ui), &string);

    UI_DrawString(&string, "4", graphic_op, UI_GRAPHIC_LAYER_CONST, UI_GREEN,
                  UI_DEFAULT_WIDTH * 10, 80, UI_CHAR_DEFAULT_WIDTH,
                  (uint16_t)(kW * REF_UI_RIGHT_START_W),
                  (uint16_t)(kH * REF_UI_MODE_LINE4_H),
                  "FIRE  SNGL  BRST  CONT");
    UI_StashString(&(ref->ui), &string);

    UI_DrawLine(&ele, "5", graphic_op, UI_GRAPHIC_LAYER_CONST, UI_GREEN,
                UI_DEFAULT_WIDTH * 3, (uint16_t)(kW * 0.4f),
                (uint16_t)(kH * 0.2f), (uint16_t)(kW * 0.4f),
                (uint16_t)(kH * 0.2f + 50.f));
    UI_StashGraphic(&(ref->ui), &ele);

    UI_DrawString(&string, "d", graphic_op, UI_GRAPHIC_LAYER_CONST, UI_GREEN,
                  UI_DEFAULT_WIDTH * 10, 80, UI_CHAR_DEFAULT_WIDTH,
                  (uint16_t)(kW * REF_UI_RIGHT_START_W), (uint16_t)(kH * 0.4f),
                  "CTRL  JS  KM");
    UI_StashString(&(ref->ui), &string);

    UI_DrawString(&string, "e", graphic_op, UI_GRAPHIC_LAYER_CONST, UI_GREEN,
                  UI_DEFAULT_WIDTH * 20, 80, UI_CHAR_DEFAULT_WIDTH * 2,
                  (uint16_t)(kW * 0.6f - 26.0f), (uint16_t)(kH * 0.2f + 10.0f),
                  "CAP");
    UI_StashString(&(ref->ui), &string);
=======
    osThreadFlagsClear(SIGNAL_REFEREE_SLOW_REFRESH_UI);
    ui_draw_string(&string, "1", graphic_op, UI_GRAPHIC_LAYER_CONST, UI_GREEN,
                   UI_DEFAULT_WIDTH * 10, 80, UI_CHAR_DEFAULT_WIDTH,
                   (uint16_t)(kW * REF_UI_RIGHT_START_W),
                   (uint16_t)(kH * REF_UI_MODE_LINE1_H),
                   "CHAS  FLLW  FL35  ROTR");
    ui_stash_string(&(ref->ui), &string);

    ui_draw_string(&string, "2", graphic_op, UI_GRAPHIC_LAYER_CONST, UI_GREEN,
                   UI_DEFAULT_WIDTH * 10, 80, UI_CHAR_DEFAULT_WIDTH,
                   (uint16_t)(kW * REF_UI_RIGHT_START_W),
                   (uint16_t)(kH * REF_UI_MODE_LINE2_H),
                   "GMBL  RELX  ABSL  RLTV");
    ui_stash_string(&(ref->ui), &string);

    ui_draw_string(&string, "3", graphic_op, UI_GRAPHIC_LAYER_CONST, UI_GREEN,
                   UI_DEFAULT_WIDTH * 10, 80, UI_CHAR_DEFAULT_WIDTH,
                   (uint16_t)(kW * REF_UI_RIGHT_START_W),
                   (uint16_t)(kH * REF_UI_MODE_LINE3_H),
                   "SHOT  RELX  SAFE  LOAD");
    ui_stash_string(&(ref->ui), &string);

    ui_draw_string(&string, "4", graphic_op, UI_GRAPHIC_LAYER_CONST, UI_GREEN,
                   UI_DEFAULT_WIDTH * 10, 80, UI_CHAR_DEFAULT_WIDTH,
                   (uint16_t)(kW * REF_UI_RIGHT_START_W),
                   (uint16_t)(kH * REF_UI_MODE_LINE4_H),
                   "FIRE  SNGL  BRST  CONT");
    ui_stash_string(&(ref->ui), &string);

    ui_draw_line(&ele, "5", graphic_op, UI_GRAPHIC_LAYER_CONST, UI_GREEN,
                 UI_DEFAULT_WIDTH * 3, (uint16_t)(kW * 0.4f),
                 (uint16_t)(kH * 0.2f), (uint16_t)(kW * 0.4f),
                 (uint16_t)(kH * 0.2f + 50.f));
    ui_stash_graphic(&(ref->ui), &ele);

    ui_draw_string(&string, "d", graphic_op, UI_GRAPHIC_LAYER_CONST, UI_GREEN,
                   UI_DEFAULT_WIDTH * 10, 80, UI_CHAR_DEFAULT_WIDTH,
                   (uint16_t)(kW * REF_UI_RIGHT_START_W), (uint16_t)(kH * 0.4f),
                   "CTRL  JS  KM");
    ui_stash_string(&(ref->ui), &string);

    ui_draw_string(&string, "e", graphic_op, UI_GRAPHIC_LAYER_CONST, UI_GREEN,
                   UI_DEFAULT_WIDTH * 20, 80, UI_CHAR_DEFAULT_WIDTH * 2,
                   (uint16_t)(kW * 0.6f - 26.0f), (uint16_t)(kH * 0.2f + 10.0f),
                   "CAP");
    ui_stash_string(&(ref->ui), &string);
>>>>>>> 606eeb0f
  }

  xTaskNotifyStateClear(xTaskGetCurrentTaskHandle());

  return DEVICE_OK;
}

/**
 * @brief 组装UI包
 *
 * @param ui UI数据
 * @param ref 裁判系统数据
 * @return int8_t 0代表成功
 */
int8_t referee_pack_ui_packet(referee_t *ref) {
  ui_ele_t *ele = NULL;
  ui_string_t string;
  ui_del_t del;

  referee_student_cmd_id_t ui_cmd_id;
  static const size_t kSIZE_DATA_HEADER =
      sizeof(referee_inter_student_header_t);
  size_t size_data_content;
  static const size_t kSIZE_PACKET_CRC = sizeof(uint16_t);
  void *source = NULL;

  if (!ui_pop_del(&(ref->ui), &del)) {
    source = &del;
    size_data_content = sizeof(ui_del_t);
    ui_cmd_id = REF_STDNT_CMD_ID_UI_DEL;
  } else if (ref->ui.stack.size.graphic) { /* 绘制图形 */
    if (ref->ui.stack.size.graphic <= 1) {
      size_data_content = sizeof(ui_ele_t) * 1;
      ui_cmd_id = REF_STDNT_CMD_ID_UI_DRAW1;

    } else if (ref->ui.stack.size.graphic <= 2) {
      size_data_content = sizeof(ui_ele_t) * 2;
      ui_cmd_id = REF_STDNT_CMD_ID_UI_DRAW2;

    } else if (ref->ui.stack.size.graphic <= 5) {
      size_data_content = sizeof(ui_ele_t) * 5;
      ui_cmd_id = REF_STDNT_CMD_ID_UI_DRAW5;

    } else if (ref->ui.stack.size.graphic <= 7) {
      size_data_content = sizeof(ui_ele_t) * 7;
      ui_cmd_id = REF_STDNT_CMD_ID_UI_DRAW7;

    } else {
      return DEVICE_ERR;
    }
    ele = pvPortMalloc(size_data_content);
    ui_ele_t *cursor = ele;
    while (!ui_pop_graphic(&(ref->ui), cursor)) {
      cursor++;
    }
    source = ele;
  } else if (!ui_pop_string(&(ref->ui), &string)) { /* 绘制字符 */
    source = &string;
    size_data_content = sizeof(ui_string_t);
    ui_cmd_id = REF_STDNT_CMD_ID_UI_STR;
  } else {
    return DEVICE_ERR;
  }

  ref->packet.size =
      sizeof(Referee_UiPacketHead_t) + size_data_content + kSIZE_PACKET_CRC;

  ref->packet.data = pvPortMalloc(ref->packet.size);

  Referee_UiPacketHead_t *packet_head =
      (Referee_UiPacketHead_t *)(ref->packet.data);

  Referee_SetPacketHeader(&(packet_head->header),
                          kSIZE_DATA_HEADER + (uint16_t)size_data_content);
  packet_head->cmd_id = REF_CMD_ID_INTER_STUDENT;
  Referee_SetUiHeader(&(packet_head->student_header), ui_cmd_id,
                      ref->robot_status.robot_id);
  memcpy(ref->packet.data + sizeof(Referee_UiPacketHead_t), source,
         size_data_content);

  vPortFree(ele);
  uint16_t *crc =
      (uint16_t *)(ref->packet.data + ref->packet.size - kSIZE_PACKET_CRC);
  *crc = crc16_calc((const uint8_t *)ref->packet.data,
                    ref->packet.size - kSIZE_PACKET_CRC, CRC16_INIT);

  return DEVICE_OK;
}

<<<<<<< HEAD
int8_t Referee_StartTransmit(Referee_t *ref) {
  return 0;
=======
int8_t referee_start_transmit(referee_t *ref) {
>>>>>>> 606eeb0f
  if (ref->packet.data == NULL) {
    xSemaphoreGive(ref->sem.packet_sent);
    return DEVICE_ERR_NULL;
  }
  if (HAL_UART_Transmit_DMA(BSP_UART_GetHandle(BSP_UART_REF), ref->packet.data,
                            (uint16_t)ref->packet.size) == HAL_OK) {
    vPortFree(ref->packet.last_data);
    ref->packet.last_data = ref->packet.data;
    ref->packet.data = NULL;
    return DEVICE_OK;
  }
  return DEVICE_ERR;
}

<<<<<<< HEAD
bool Referee_WaitTransCplt(Referee_t *ref, uint32_t timeout) {
  return xSemaphoreTake(ref->sem.packet_sent, pdMS_TO_TICKS(timeout)) == pdTRUE;
=======
bool referee_wait_trans_cplt(uint32_t timeout) {
  return xTaskNotifyWait(0, 0, SIGNAL_REFEREE_PACKET_SENT,
                         pdMS_TO_TICKS(timeout));
>>>>>>> 606eeb0f
}

uint8_t referee_pack_for_chassis(referee_for_chassis_t *c_ref,
                                 const referee_t *ref) {
  c_ref->chassis_power_limit = ref->robot_status.chassis_power_limit;
  c_ref->chassis_pwr_buff = ref->power_heat.chassis_pwr_buff;
  c_ref->chassis_watt = ref->power_heat.chassis_watt;
  c_ref->status = ref->status;
  return DEVICE_OK;
}

uint8_t referee_pack_for_launcher(referee_for_launcher_t *l_ref,
                                  const referee_t *ref) {
  memcpy(&(l_ref->power_heat), &(ref->power_heat), sizeof(l_ref->power_heat));
  memcpy(&(l_ref->robot_status), &(ref->robot_status),
         sizeof(l_ref->robot_status));
  memcpy(&(l_ref->launcher_data), &(ref->launcher_data),
         sizeof(l_ref->launcher_data));
  l_ref->status = ref->status;
  return DEVICE_OK;
}

uint8_t referee_pack_for_ai(referee_for_ai_t *ai_ref, const referee_t *ref) {
  if (ref->robot_status.robot_id < REF_BOT_BLU_HERO)
    ai_ref->team = AI_TEAM_RED;
  else
    ai_ref->team = AI_TEAM_BLUE;

  ai_ref->status = ref->status;
  return DEVICE_OK;
}<|MERGE_RESOLUTION|>--- conflicted
+++ resolved
@@ -51,14 +51,10 @@
 
 static bool inited = false;
 
-<<<<<<< HEAD
 /* Private function  -------------------------------------------------------- */
 
 static void Referee_RxCpltCallback(void *arg) {
   Referee_t *ref = arg;
-=======
-static void Referee_RxCpltCallback(void) {
->>>>>>> 606eeb0f
   BaseType_t switch_required;
   xSemaphoreGiveFromISR(ref->sem.raw_ready, &switch_required);
   portYIELD_FROM_ISR(switch_required);
@@ -184,13 +180,8 @@
   return DEVICE_ERR;
 }
 
-<<<<<<< HEAD
-bool Referee_WaitRecvCplt(Referee_t *ref, uint32_t timeout) {
+bool referee_wait_recv_cplt(Referee_t *ref, uint32_t timeout) {
   return xSemaphoreTake(ref->sem.raw_ready, pdMS_TO_TICKS(timeout)) == pdTRUE;
-=======
-bool referee_wait_recv_cplt(uint32_t timeout) {
-  return xTaskNotifyWait(0, 0, SIGNAL_REFEREE_RAW_REDY, pdMS_TO_TICKS(timeout));
->>>>>>> 606eeb0f
 }
 
 int8_t referee_parse(referee_t *ref) {
@@ -534,100 +525,51 @@
     graphic_op = UI_GRAPHIC_OP_ADD;
     ref->ui.refresh_fsm = 1;
 
-<<<<<<< HEAD
-    UI_DrawString(&string, "1", graphic_op, UI_GRAPHIC_LAYER_CONST, UI_GREEN,
+    ui_draw_string(&string, "1", graphic_op, UI_GRAPHIC_LAYER_CONST, UI_GREEN,
                   UI_DEFAULT_WIDTH * 10, 80, UI_CHAR_DEFAULT_WIDTH,
                   (uint16_t)(kW * REF_UI_RIGHT_START_W),
                   (uint16_t)(kH * REF_UI_MODE_LINE1_H),
                   "CHAS  FLLW  FL35  ROTR");
-    UI_StashString(&(ref->ui), &string);
-
-    UI_DrawString(&string, "2", graphic_op, UI_GRAPHIC_LAYER_CONST, UI_GREEN,
+    ui_stash_string(&(ref->ui), &string);
+
+    ui_draw_string(&string, "2", graphic_op, UI_GRAPHIC_LAYER_CONST, UI_GREEN,
                   UI_DEFAULT_WIDTH * 10, 80, UI_CHAR_DEFAULT_WIDTH,
                   (uint16_t)(kW * REF_UI_RIGHT_START_W),
                   (uint16_t)(kH * REF_UI_MODE_LINE2_H),
                   "GMBL  RELX  ABSL  RLTV");
-    UI_StashString(&(ref->ui), &string);
-
-    UI_DrawString(&string, "3", graphic_op, UI_GRAPHIC_LAYER_CONST, UI_GREEN,
+    ui_stash_string(&(ref->ui), &string);
+
+    ui_draw_string(&string, "3", graphic_op, UI_GRAPHIC_LAYER_CONST, UI_GREEN,
                   UI_DEFAULT_WIDTH * 10, 80, UI_CHAR_DEFAULT_WIDTH,
                   (uint16_t)(kW * REF_UI_RIGHT_START_W),
                   (uint16_t)(kH * REF_UI_MODE_LINE3_H),
                   "SHOT  RELX  SAFE  LOAD");
-    UI_StashString(&(ref->ui), &string);
-
-    UI_DrawString(&string, "4", graphic_op, UI_GRAPHIC_LAYER_CONST, UI_GREEN,
+    ui_stash_string(&(ref->ui), &string);
+
+    ui_draw_string(&string, "4", graphic_op, UI_GRAPHIC_LAYER_CONST, UI_GREEN,
                   UI_DEFAULT_WIDTH * 10, 80, UI_CHAR_DEFAULT_WIDTH,
                   (uint16_t)(kW * REF_UI_RIGHT_START_W),
                   (uint16_t)(kH * REF_UI_MODE_LINE4_H),
                   "FIRE  SNGL  BRST  CONT");
-    UI_StashString(&(ref->ui), &string);
+    ui_stash_string(&(ref->ui), &string);
 
     UI_DrawLine(&ele, "5", graphic_op, UI_GRAPHIC_LAYER_CONST, UI_GREEN,
                 UI_DEFAULT_WIDTH * 3, (uint16_t)(kW * 0.4f),
                 (uint16_t)(kH * 0.2f), (uint16_t)(kW * 0.4f),
                 (uint16_t)(kH * 0.2f + 50.f));
-    UI_StashGraphic(&(ref->ui), &ele);
-
-    UI_DrawString(&string, "d", graphic_op, UI_GRAPHIC_LAYER_CONST, UI_GREEN,
+    ui_stash_graphic(&(ref->ui), &ele);
+
+    ui_draw_string(&string, "d", graphic_op, UI_GRAPHIC_LAYER_CONST, UI_GREEN,
                   UI_DEFAULT_WIDTH * 10, 80, UI_CHAR_DEFAULT_WIDTH,
                   (uint16_t)(kW * REF_UI_RIGHT_START_W), (uint16_t)(kH * 0.4f),
                   "CTRL  JS  KM");
-    UI_StashString(&(ref->ui), &string);
-
-    UI_DrawString(&string, "e", graphic_op, UI_GRAPHIC_LAYER_CONST, UI_GREEN,
+    ui_stash_string(&(ref->ui), &string);
+
+    ui_draw_string(&string, "e", graphic_op, UI_GRAPHIC_LAYER_CONST, UI_GREEN,
                   UI_DEFAULT_WIDTH * 20, 80, UI_CHAR_DEFAULT_WIDTH * 2,
                   (uint16_t)(kW * 0.6f - 26.0f), (uint16_t)(kH * 0.2f + 10.0f),
                   "CAP");
-    UI_StashString(&(ref->ui), &string);
-=======
-    osThreadFlagsClear(SIGNAL_REFEREE_SLOW_REFRESH_UI);
-    ui_draw_string(&string, "1", graphic_op, UI_GRAPHIC_LAYER_CONST, UI_GREEN,
-                   UI_DEFAULT_WIDTH * 10, 80, UI_CHAR_DEFAULT_WIDTH,
-                   (uint16_t)(kW * REF_UI_RIGHT_START_W),
-                   (uint16_t)(kH * REF_UI_MODE_LINE1_H),
-                   "CHAS  FLLW  FL35  ROTR");
     ui_stash_string(&(ref->ui), &string);
-
-    ui_draw_string(&string, "2", graphic_op, UI_GRAPHIC_LAYER_CONST, UI_GREEN,
-                   UI_DEFAULT_WIDTH * 10, 80, UI_CHAR_DEFAULT_WIDTH,
-                   (uint16_t)(kW * REF_UI_RIGHT_START_W),
-                   (uint16_t)(kH * REF_UI_MODE_LINE2_H),
-                   "GMBL  RELX  ABSL  RLTV");
-    ui_stash_string(&(ref->ui), &string);
-
-    ui_draw_string(&string, "3", graphic_op, UI_GRAPHIC_LAYER_CONST, UI_GREEN,
-                   UI_DEFAULT_WIDTH * 10, 80, UI_CHAR_DEFAULT_WIDTH,
-                   (uint16_t)(kW * REF_UI_RIGHT_START_W),
-                   (uint16_t)(kH * REF_UI_MODE_LINE3_H),
-                   "SHOT  RELX  SAFE  LOAD");
-    ui_stash_string(&(ref->ui), &string);
-
-    ui_draw_string(&string, "4", graphic_op, UI_GRAPHIC_LAYER_CONST, UI_GREEN,
-                   UI_DEFAULT_WIDTH * 10, 80, UI_CHAR_DEFAULT_WIDTH,
-                   (uint16_t)(kW * REF_UI_RIGHT_START_W),
-                   (uint16_t)(kH * REF_UI_MODE_LINE4_H),
-                   "FIRE  SNGL  BRST  CONT");
-    ui_stash_string(&(ref->ui), &string);
-
-    ui_draw_line(&ele, "5", graphic_op, UI_GRAPHIC_LAYER_CONST, UI_GREEN,
-                 UI_DEFAULT_WIDTH * 3, (uint16_t)(kW * 0.4f),
-                 (uint16_t)(kH * 0.2f), (uint16_t)(kW * 0.4f),
-                 (uint16_t)(kH * 0.2f + 50.f));
-    ui_stash_graphic(&(ref->ui), &ele);
-
-    ui_draw_string(&string, "d", graphic_op, UI_GRAPHIC_LAYER_CONST, UI_GREEN,
-                   UI_DEFAULT_WIDTH * 10, 80, UI_CHAR_DEFAULT_WIDTH,
-                   (uint16_t)(kW * REF_UI_RIGHT_START_W), (uint16_t)(kH * 0.4f),
-                   "CTRL  JS  KM");
-    ui_stash_string(&(ref->ui), &string);
-
-    ui_draw_string(&string, "e", graphic_op, UI_GRAPHIC_LAYER_CONST, UI_GREEN,
-                   UI_DEFAULT_WIDTH * 20, 80, UI_CHAR_DEFAULT_WIDTH * 2,
-                   (uint16_t)(kW * 0.6f - 26.0f), (uint16_t)(kH * 0.2f + 10.0f),
-                   "CAP");
-    ui_stash_string(&(ref->ui), &string);
->>>>>>> 606eeb0f
   }
 
   xTaskNotifyStateClear(xTaskGetCurrentTaskHandle());
@@ -717,12 +659,7 @@
   return DEVICE_OK;
 }
 
-<<<<<<< HEAD
-int8_t Referee_StartTransmit(Referee_t *ref) {
-  return 0;
-=======
 int8_t referee_start_transmit(referee_t *ref) {
->>>>>>> 606eeb0f
   if (ref->packet.data == NULL) {
     xSemaphoreGive(ref->sem.packet_sent);
     return DEVICE_ERR_NULL;
@@ -737,14 +674,8 @@
   return DEVICE_ERR;
 }
 
-<<<<<<< HEAD
-bool Referee_WaitTransCplt(Referee_t *ref, uint32_t timeout) {
+bool referee_wait_trans_cplt(Referee_t *ref, uint32_t timeout) {
   return xSemaphoreTake(ref->sem.packet_sent, pdMS_TO_TICKS(timeout)) == pdTRUE;
-=======
-bool referee_wait_trans_cplt(uint32_t timeout) {
-  return xTaskNotifyWait(0, 0, SIGNAL_REFEREE_PACKET_SENT,
-                         pdMS_TO_TICKS(timeout));
->>>>>>> 606eeb0f
 }
 
 uint8_t referee_pack_for_chassis(referee_for_chassis_t *c_ref,
