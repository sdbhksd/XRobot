/*
  裁判系统抽象。
*/

#pragma once

#include <stdbool.h>

#include "FreeRTOS.h"
#include "comp_cmd.h"
#include "comp_ui.h"
#include "comp_utils.h"
#include "dev.h"
<<<<<<< HEAD
#include "dev_can.h"
#include "semphr.h"
=======
>>>>>>> 606eeb0f
#include "timers.h"

typedef struct __packed {
  uint8_t sof;
  uint16_t data_length;
  uint8_t seq;
  uint8_t crc8;
} referee_header_t;

typedef enum {
  REF_STATUS_OFFLINE = 0,
  REF_STATUS_RUNNING,
} referee_status_t;

typedef enum {
  REF_CMD_ID_GAME_STATUS = 0x0001,
  REF_CMD_ID_GAME_RESULT = 0x0002,
  REF_CMD_ID_GAME_ROBOT_HP = 0x0003,
  REF_CMD_ID_DART_STATUS = 0x0004,
  REF_CMD_ID_ICRA_ZONE_STATUS = 0x0005,
  REF_CMD_ID_FIELD_EVENTS = 0x0101,
  REF_CMD_ID_SUPPLY_ACTION = 0x0102,
  REF_CMD_ID_WARNING = 0x0104,
  REF_CMD_ID_DART_COUNTDOWN = 0x0105,
  REF_CMD_ID_ROBOT_STATUS = 0x0201,
  REF_CMD_ID_POWER_HEAT_DATA = 0x0202,
  REF_CMD_ID_ROBOT_POS = 0x0203,
  REF_CMD_ID_ROBOT_BUFF = 0x0204,
  REF_CMD_ID_DRONE_ENERGY = 0x0205,
  REF_CMD_ID_ROBOT_DMG = 0x0206,
  REF_CMD_ID_LAUNCHER_DATA = 0x0207,
  REF_CMD_ID_BULLET_REMAINING = 0x0208,
  REF_CMD_ID_RFID = 0x0209,
  REF_CMD_ID_DART_CLIENT = 0x020A,
  REF_CMD_ID_INTER_STUDENT = 0x0301,
  REF_CMD_ID_INTER_STUDENT_CUSTOM = 0x0302,
  REF_CMD_ID_CLIENT_MAP = 0x0303,
  REF_CMD_ID_KEYBOARD_MOUSE = 0x0304,
} referee_cmd_id_t;

typedef struct __packed {
  uint8_t game_type : 4;
  uint8_t game_progress : 4;
  uint16_t stage_remain_time;
  uint64_t sync_time_stamp;
} referee_game_status_t;

typedef struct __packed {
  uint8_t winner;
} referee_game_result_t;

typedef struct __packed {
  uint16_t red_1;
  uint16_t red_2;
  uint16_t red_3;
  uint16_t red_4;
  uint16_t red_5;
  uint16_t red_6;
  uint16_t red_7;
  uint16_t red_outpose;
  uint16_t red_base;
  uint16_t blue_1;
  uint16_t blue_2;
  uint16_t blue_3;
  uint16_t blue_4;
  uint16_t blue_5;
  uint16_t blue_6;
  uint16_t blue_7;
  uint16_t blue_outpose;
  uint16_t blue_base;
} referee_game_robot_hp_t;

typedef struct __packed {
  uint8_t dart_belong;
  uint16_t stage_remain_time;
} referee_dart_status_t;

typedef struct __packed {
  uint8_t f1_status : 1;
  uint8_t f1_buff_status : 3;
  uint8_t f2_status : 1;
  uint8_t f2_buff_status : 3;
  uint8_t f3_status : 1;
  uint8_t f3_buff_status : 3;
  uint8_t f4_status : 1;
  uint8_t f4_buff_status : 3;
  uint8_t f5_status : 1;
  uint8_t f5_buff_status : 3;
  uint8_t f6_status : 1;
  uint8_t f6_buff_status : 3;
  uint16_t red1_bullet_remain;
  uint16_t red2_bullet_remain;
  uint16_t blue1_bullet_remain;
  uint16_t blue2_bullet_remain;
} referee_icra_zone_status_t;

typedef struct __packed {
  uint8_t copter_pad : 2;
  uint8_t energy_mech : 2;
  uint8_t virtual_shield : 1;
  uint32_t res : 27;
} referee_field_events_t;

typedef struct __packed {
  uint8_t supply_id;
  uint8_t robot_id;
  uint8_t supply_step;
  uint8_t supply_sum;
} referee_supply_action_t;

typedef struct __packed {
  uint8_t level;
  uint8_t robot_id;
} referee_warning_t;

typedef struct __packed {
  uint8_t countdown;
} referee_dart_countdown_t;

typedef struct __packed {
  uint8_t robot_id;
  uint8_t robot_level;
  uint16_t remain_hp;
  uint16_t max_hp;
  uint16_t launcher_id1_17_cooling_rate;
  uint16_t launcher_id1_17_heat_limit;
  uint16_t launcher_id1_17_speed_limit;
  uint16_t launcher_id2_17_cooling_rate;
  uint16_t launcher_id2_17_heat_limit;
  uint16_t launcher_id2_17_speed_limit;
  uint16_t launcher_42_cooling_rate;
  uint16_t launcher_42_heat_limit;
  uint16_t launcher_42_speed_limit;
  uint16_t chassis_power_limit;
  uint8_t power_gimbal_output : 1;
  uint8_t power_chassis_output : 1;
  uint8_t power_launcher_output : 1;
} referee_robot_status_t;

typedef struct __packed {
  uint16_t chassis_volt;
  uint16_t chassis_amp;
  float chassis_watt;
  uint16_t chassis_pwr_buff;
  uint16_t launcher_id1_17_heat;
  uint16_t launcher_id2_17_heat;
  uint16_t launcher_42_heat;
} referee_power_heat_t;

typedef struct __packed {
  float x;
  float y;
  float z;
  float yaw;
} referee_robot_pos_t;

typedef struct __packed {
  uint8_t healing : 1;
  uint8_t cooling_acc : 1;
  uint8_t defense_buff : 1;
  uint8_t attack_buff : 1;
  uint8_t res : 4;
} referee_robot_buff_t;

typedef struct __packed {
  uint8_t attack_countdown;
} referee_drone_energy_t;

typedef struct __packed {
  uint8_t armor_id : 4;
  uint8_t damage_type : 4;
} referee_robot_damage_t;

typedef struct __packed {
  uint8_t bullet_type;
  uint8_t launcherer_id;
  uint8_t bullet_freq;
  float bullet_speed;
} referee_launcher_data_t;

typedef struct __packed {
  uint16_t bullet_17_remain;
  uint16_t bullet_42_remain;
  uint16_t coin_remain;
} referee_bullet_remain_t;

typedef struct __packed {
  uint8_t base : 1;
  uint8_t high_ground : 1;
  uint8_t energy_mech : 1;
  uint8_t slope : 1;
  uint8_t outpose : 1;
  uint8_t resource : 1;
  uint8_t healing_card : 1;
  uint32_t res : 24;
} referee_rfid_t;

typedef struct __packed {
  uint8_t opening;
  uint8_t target;
  uint8_t target_changable_countdown;
  uint8_t dart1_speed;
  uint8_t dart2_speed;
  uint8_t dart3_speed;
  uint8_t dart4_speed;
  uint16_t last_dart_launch_time;
  uint16_t operator_cmd_launch_time;
} referee_dart_client_t;

typedef struct __packed {
  float position_x;
  float position_y;
  float position_z;
  uint8_t commd_keyboard;
  uint16_t robot_id;
} referee_client_map_t;

typedef struct __packed {
  int16_t mouse_x;
  int16_t mouse_y;
  int16_t mouse_wheel;
  int8_t button_l;
  int8_t button_r;
  uint16_t keyboard_value;
  uint16_t res;
} referee_keyboard_mouse_t;

typedef uint16_t referee_tail_t;

typedef enum {
  REF_BOT_RED_HERO = 1,
  REF_BOT_RED_ENGINEER = 2,
  REF_BOT_RED_INFANTRY_1 = 3,
  REF_BOT_RED_INFANTRY_2 = 4,
  REF_BOT_RED_INFANTRY_3 = 5,
  REF_BOT_RED_DRONE = 6,
  REF_BOT_RED_SENTRY = 7,
  REF_BOT_RED_RADER = 9,
  REF_BOT_BLU_HERO = 101,
  REF_BOT_BLU_ENGINEER = 102,
  REF_BOT_BLU_INFANTRY_1 = 103,
  REF_BOT_BLU_INFANTRY_2 = 104,
  REF_BOT_BLU_INFANTRY_3 = 105,
  REF_BOT_BLU_DRONE = 106,
  REF_BOT_BLU_SENTRY = 107,
  REF_BOT_BLU_RADER = 109,
} referee_robot_id_t;

typedef enum {
  REF_CL_RED_HERO = 0x0101,
  REF_CL_RED_ENGINEER = 0x0102,
  REF_CL_RED_INFANTRY_1 = 0x0103,
  REF_CL_RED_INFANTRY_2 = 0x0104,
  REF_CL_RED_INFANTRY_3 = 0x0105,
  REF_CL_RED_DRONE = 0x0106,
  REF_CL_BLU_HERO = 0x0165,
  REF_CL_BLU_ENGINEER = 0x0166,
  REF_CL_BLU_INFANTRY_1 = 0x0167,
  REF_CL_BLU_INFANTRY_2 = 0x0168,
  REF_CL_BLU_INFANTRY_3 = 0x0169,
  REF_CL_BLU_DRONE = 0x016A,
} referee_client_id_t;

typedef enum {
  REF_STDNT_CMD_ID_UI_DEL = 0x0100,
  REF_STDNT_CMD_ID_UI_DRAW1 = 0x0101,
  REF_STDNT_CMD_ID_UI_DRAW2 = 0x0102,
  REF_STDNT_CMD_ID_UI_DRAW5 = 0x0103,
  REF_STDNT_CMD_ID_UI_DRAW7 = 0x0104,
  REF_STDNT_CMD_ID_UI_STR = 0x0110,

  REF_STDNT_CMD_ID_CUSTOM = 0x0200,
} referee_student_cmd_id_t;

typedef struct __packed {
  referee_student_cmd_id_t cmd_id;
  uint16_t id_sender;
  uint16_t id_receiver;
} referee_inter_student_header_t;

typedef struct {
  referee_status_t status;
  referee_game_status_t game_status;
  referee_game_result_t game_result;
  referee_game_robot_hp_t game_robot_hp;
  referee_dart_status_t dart_status;
  referee_icra_zone_status_t icra_zone;
  referee_field_events_t field_event;
  referee_supply_action_t supply_action;
  referee_warning_t warning;
  referee_dart_countdown_t dart_countdown;
  referee_robot_status_t robot_status;
  referee_power_heat_t power_heat;
  referee_robot_pos_t robot_pos;
  referee_robot_buff_t robot_buff;
  referee_drone_energy_t drone_energy;
  referee_robot_damage_t robot_danage;
  referee_launcher_data_t launcher_data;
  referee_bullet_remain_t bullet_remain;
  referee_rfid_t rfid;
  referee_dart_client_t dart_client;
  referee_client_map_t client_map;
  referee_keyboard_mouse_t keyboard_mouse;

  ui_t ui;
  /* UI所需信息 */
  ui_cap_t cap_ui;
  ui_chassis_t chassis_ui;
  ui_launcher_t launcher_ui;
  ui_gimbal_t gimbal_ui;
  cmd_ui_t cmd_ui;

  struct {
    uint8_t *data;
    uint8_t *last_data;
    size_t size;
  } packet;

  struct {
    SemaphoreHandle_t ui_fast_refresh;
    SemaphoreHandle_t ui_slow_refresh;
    SemaphoreHandle_t packet_sent;
    SemaphoreHandle_t raw_ready;
  } sem;

  TaskHandle_t thread_alert;

  TimerHandle_t ui_fast_timer_id;
  TimerHandle_t ui_slow_timer_id;
} referee_t;

typedef struct {
  referee_status_t status;
  uint8_t team;
} referee_for_ai_t;

typedef struct {
  referee_status_t status;
  float chassis_power_limit;
  float chassis_pwr_buff;
  float chassis_watt;
} referee_for_chassis_t;

typedef struct {
<<<<<<< HEAD
  Referee_Status_t status;
  Referee_PowerHeat_t power_heat;
  Referee_RobotStatus_t robot_status;
  Referee_LauncherData_t launcher_data;
} Referee_ForLauncher_t;

/* Exported functions prototypes -------------------------------------------- */

int8_t Referee_Init(Referee_t *ref, const UI_Screen_t *screen);
int8_t Referee_Restart(void);
void Referee_HandleOffline(Referee_t *ref);

int8_t Referee_StartReceiving(Referee_t *ref);
bool Referee_WaitRecvCplt(Referee_t *ref, uint32_t timeout);
int8_t Referee_Parse(Referee_t *ref);

uint8_t Referee_RefreshUI(Referee_t *ref);
int8_t Referee_PackUiPacket(Referee_t *ref);
int8_t Referee_StartTransmit(Referee_t *ref);
bool Referee_WaitTransCplt(Referee_t *ref, uint32_t timeout);

uint8_t Referee_PackForChassis(Referee_ForChassis_t *c_ref,
                               const Referee_t *ref);
uint8_t Referee_PackForLauncher(Referee_ForLauncher_t *l_ref, Referee_t *ref);
uint8_t Referee_PackForCap(Referee_ForCap_t *cap_ref, const Referee_t *ref);
uint8_t Referee_PackForAI(Referee_ForAI_t *ai_ref, const Referee_t *ref);
=======
  referee_status_t status;
  referee_power_heat_t power_heat;
  referee_robot_status_t robot_status;
  referee_launcher_data_t launcher_data;
} referee_for_launcher_t;

int8_t referee_init(referee_t *ref, const ui_screen_t *screen);
int8_t referee_restart(void);
void referee_handle_offline(referee_t *ref);

int8_t referee_start_receiving(referee_t *ref);
bool referee_wait_recv_cplt(uint32_t timeout);
int8_t referee_parse(referee_t *ref);

uint8_t referee_refresh_ui(referee_t *ref);
int8_t referee_pack_ui_packet(referee_t *ref);
int8_t referee_start_transmit(referee_t *ref);
bool referee_wait_trans_cplt(uint32_t timeout);

uint8_t referee_pack_for_chassis(referee_for_chassis_t *c_ref,
                                 const referee_t *ref);
uint8_t referee_pack_for_launcher(referee_for_launcher_t *l_ref,
                                  const referee_t *ref);
uint8_t referee_pack_for_ai(referee_for_ai_t *ai_ref, const referee_t *ref);
>>>>>>> 606eeb0f
<|MERGE_RESOLUTION|>--- conflicted
+++ resolved
@@ -11,11 +11,8 @@
 #include "comp_ui.h"
 #include "comp_utils.h"
 #include "dev.h"
-<<<<<<< HEAD
 #include "dev_can.h"
 #include "semphr.h"
-=======
->>>>>>> 606eeb0f
 #include "timers.h"
 
 typedef struct __packed {
@@ -360,34 +357,6 @@
 } referee_for_chassis_t;
 
 typedef struct {
-<<<<<<< HEAD
-  Referee_Status_t status;
-  Referee_PowerHeat_t power_heat;
-  Referee_RobotStatus_t robot_status;
-  Referee_LauncherData_t launcher_data;
-} Referee_ForLauncher_t;
-
-/* Exported functions prototypes -------------------------------------------- */
-
-int8_t Referee_Init(Referee_t *ref, const UI_Screen_t *screen);
-int8_t Referee_Restart(void);
-void Referee_HandleOffline(Referee_t *ref);
-
-int8_t Referee_StartReceiving(Referee_t *ref);
-bool Referee_WaitRecvCplt(Referee_t *ref, uint32_t timeout);
-int8_t Referee_Parse(Referee_t *ref);
-
-uint8_t Referee_RefreshUI(Referee_t *ref);
-int8_t Referee_PackUiPacket(Referee_t *ref);
-int8_t Referee_StartTransmit(Referee_t *ref);
-bool Referee_WaitTransCplt(Referee_t *ref, uint32_t timeout);
-
-uint8_t Referee_PackForChassis(Referee_ForChassis_t *c_ref,
-                               const Referee_t *ref);
-uint8_t Referee_PackForLauncher(Referee_ForLauncher_t *l_ref, Referee_t *ref);
-uint8_t Referee_PackForCap(Referee_ForCap_t *cap_ref, const Referee_t *ref);
-uint8_t Referee_PackForAI(Referee_ForAI_t *ai_ref, const Referee_t *ref);
-=======
   referee_status_t status;
   referee_power_heat_t power_heat;
   referee_robot_status_t robot_status;
@@ -411,5 +380,4 @@
                                  const referee_t *ref);
 uint8_t referee_pack_for_launcher(referee_for_launcher_t *l_ref,
                                   const referee_t *ref);
-uint8_t referee_pack_for_ai(referee_for_ai_t *ai_ref, const referee_t *ref);
->>>>>>> 606eeb0f
+uint8_t referee_pack_for_ai(referee_for_ai_t *ai_ref, const referee_t *ref);