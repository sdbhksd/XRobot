--- conflicted
+++ resolved
@@ -157,13 +157,8 @@
 subscriber_t *msg_dist_subscribe(const char *topic_name, bool wait_topic) {
   ASSERT(topic_name);
   do {
-<<<<<<< HEAD
-    for (size_t i = 0; i < MAX_TOPIC; i++) {
+    for (size_t i = 0; i < md.topic_created; i++) {
       msg_dist_topic_t *topic = md.topic_list + i;
-=======
-    for (size_t i = 0; i < md.topic_created; i++) {
-      MsgDist_Topic_t *topic = md.topic_list + i;
->>>>>>> c36e3b9e
       if (strncmp(topic->name, topic_name, MAX_NAME_LEN) == 0) {
         for (size_t j = 0; j < MAX_SUBS_TO_ONE_TPIC; j++) {
           if (topic->subers[j].bin_sem == NULL) {
@@ -219,13 +214,8 @@
   QueueSetMemberHandle_t actived =
       xQueueSelectFromSet(md.topic_queue_set, portMAX_DELAY);
 
-<<<<<<< HEAD
-  for (size_t i = 0; i < MAX_TOPIC; i++) {
+  for (size_t i = 0; i < md.topic_created; i++) {
     msg_dist_topic_t *topic = md.topic_list + i;
-=======
-  for (size_t i = 0; i < md.topic_created; i++) {
-    MsgDist_Topic_t *topic = md.topic_list + i;
->>>>>>> c36e3b9e
 
     /* 确认话题发布者 */
     if (topic->puber.data_queue == actived) {
