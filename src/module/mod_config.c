--- conflicted
+++ resolved
@@ -162,20 +162,6 @@
       .num = 4,
       .can = BSP_CAN_1,
     },
-<<<<<<< HEAD
-    [MOTOR_GROUP_ID_LAUNCHER] = {
-      .id_feedback = 0x205,
-      .id_control = M3508_M2006_CTRL_ID_EXTAND,
-      .model = {MOTOR_M3508, MOTOR_M3508, MOTOR_M2006, MOTOR_NONE},
-      .num = 3,
-      .can = BSP_CAN_2,
-    },
-    [MOTOR_GROUP_ID_GIMBAL] = {
-      .id_feedback = 0x209,
-      .id_control = GM6020_CTRL_ID_EXTAND,
-      .model = {MOTOR_GM6020, MOTOR_GM6020, MOTOR_NONE, MOTOR_NONE},
-      .num = 2,
-=======
     [MOTOR_GROUP_ID_LAUNCHER_FRIC] = {
       .id_feedback = 0x205,
       .id_control = M3508_M2006_CTRL_ID_EXTAND,
@@ -202,7 +188,6 @@
       .id_control = GM6020_CTRL_ID_EXTAND,
       .model = {MOTOR_GM6020, MOTOR_NONE, MOTOR_NONE, MOTOR_NONE},
       .num = 1,
->>>>>>> a55976fb
       .can = BSP_CAN_2,
     },
   },
@@ -368,20 +353,6 @@
       .num = 4,
       .can = BSP_CAN_1,
     },
-<<<<<<< HEAD
-    [MOTOR_GROUP_ID_LAUNCHER] = {
-      .id_feedback = 0x205,
-      .id_control = M3508_M2006_CTRL_ID_EXTAND,
-      .model = {MOTOR_M3508, MOTOR_M3508, MOTOR_M2006, MOTOR_NONE},
-      .num = 3,
-      .can = BSP_CAN_2,
-    },
-    [MOTOR_GROUP_ID_GIMBAL] = {
-      .id_feedback = 0x209,
-      .id_control = GM6020_CTRL_ID_EXTAND,
-      .model = {MOTOR_GM6020, MOTOR_GM6020, MOTOR_NONE, MOTOR_NONE},
-      .num = 2,
-=======
     [MOTOR_GROUP_ID_LAUNCHER_FRIC] = {
       .id_feedback = 0x205,
       .id_control = M3508_M2006_CTRL_ID_EXTAND,
@@ -408,7 +379,6 @@
       .id_control = GM6020_CTRL_ID_EXTAND,
       .model = {MOTOR_GM6020, MOTOR_NONE, MOTOR_NONE, MOTOR_NONE},
       .num = 1,
->>>>>>> a55976fb
       .can = BSP_CAN_2,
     },
   },
