/*
  AI上位机通信任务
*/

#include "dev_ai.h"
#include "mid_msg_dist.h"
#include "thd.h"

#define THD_PERIOD_MS (2)
#define THD_DELAY_TICK (pdMS_TO_TICKS(THD_PERIOD_MS))

void Thd_AI(void* arg) {
  RM_UNUSED(arg);

<<<<<<< HEAD
  MsgDistrib_Publisher_t* cmd_host_pub =
      MsgDistrib_CreateTopic("host_cmd", sizeof(CMD_LauncherCmd_t));
  MsgDistrib_Publisher_t* ui_ai_pub =
      MsgDistrib_CreateTopic("ui_ai", sizeof(CMD_UI_t));
=======
  AI_t ai;
  AI_UI_t ai_ui;
  CMD_Host_t cmd_host;
  AHRS_Quaternion_t ai_quat;
  Referee_ForAI_t referee_ai;

  MsgDist_Publisher_t* cmd_host_pub =
      MsgDist_CreateTopic("cmd_host", sizeof(CMD_LauncherCmd_t));
  MsgDist_Publisher_t* ui_ai_pub =
      MsgDist_CreateTopic("ui_ai", sizeof(CMD_UI_t));
>>>>>>> 6254fbbd

  MsgDist_Subscriber_t* quat_sub = MsgDist_Subscribe("gimbal_quat", true);
  MsgDist_Subscriber_t* cmd_ai_sub = MsgDist_Subscribe("cmd_ai", true);
  MsgDist_Subscriber_t* referee_ai_sub = MsgDist_Subscribe("referee_ai", true);

  /* 初始化AI通信 */
  AI_Init(&ai);

  uint32_t previous_wake_time = xTaskGetTickCount();

  while (1) {
    /* 接收指令 */
    AI_StartReceiving(&ai);

    if (AI_WaitRecvCplt(&ai, THD_PERIOD_MS)) {
      AI_ParseHost(&ai);
    } else {
      AI_HandleOffline(&ai);
    }

    AI_PackCMD(&ai, &cmd_host);
    MsgDist_Publish(cmd_host_pub, &cmd_host);

    /* 发送数据 */
    MsgDist_Poll(cmd_ai_sub, &(ai.mode), 0);
    MsgDist_Poll(quat_sub, &ai_quat, 0);
    AI_PackMcuForHost(&ai, &ai_quat);

    if (MsgDist_Poll(referee_ai_sub, &(referee_ai), 0)) {
      AI_PackRefForHost(&ai, &(referee_ai));
    }

    if (AI_WaitTransCplt(&ai, 0)) {
      AI_StartTrans(&ai);
    }

    /* 更新UI */
    AI_PackUI(&ai_ui, &ai);
    MsgDist_Publish(ui_ai_pub, &cmd_host);

    xTaskDelayUntil(&previous_wake_time, THD_DELAY_TICK);
  }
}<|MERGE_RESOLUTION|>--- conflicted
+++ resolved
@@ -12,12 +12,6 @@
 void Thd_AI(void* arg) {
   RM_UNUSED(arg);
 
-<<<<<<< HEAD
-  MsgDistrib_Publisher_t* cmd_host_pub =
-      MsgDistrib_CreateTopic("host_cmd", sizeof(CMD_LauncherCmd_t));
-  MsgDistrib_Publisher_t* ui_ai_pub =
-      MsgDistrib_CreateTopic("ui_ai", sizeof(CMD_UI_t));
-=======
   AI_t ai;
   AI_UI_t ai_ui;
   CMD_Host_t cmd_host;
@@ -28,7 +22,6 @@
       MsgDist_CreateTopic("cmd_host", sizeof(CMD_LauncherCmd_t));
   MsgDist_Publisher_t* ui_ai_pub =
       MsgDist_CreateTopic("ui_ai", sizeof(CMD_UI_t));
->>>>>>> 6254fbbd
 
   MsgDist_Subscriber_t* quat_sub = MsgDist_Subscribe("gimbal_quat", true);
   MsgDist_Subscriber_t* cmd_ai_sub = MsgDist_Subscribe("cmd_ai", true);
