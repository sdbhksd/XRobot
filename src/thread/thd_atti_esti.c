--- conflicted
+++ resolved
@@ -29,16 +29,10 @@
   MsgDist_Publisher_t* gimbal_eulr_pub =
       MsgDist_CreateTopic("gimbal_eulr", sizeof(AHRS_Eulr_t));
 
-<<<<<<< HEAD
-  MsgDistrib_Subscriber_t* accl_sub = MsgDistrib_Subscribe("gimbal_accl", true);
-  MsgDistrib_Subscriber_t* gyro_sub = MsgDistrib_Subscribe("gimbal_gyro", true);
-  MsgDistrib_Publisher_t* gimbal_quat_pub =
-      MsgDistrib_CreateTopic("gimbal_quat", sizeof(AHRS_Quaternion_t));
-=======
   MsgDist_Subscriber_t* accl_sub = MsgDist_Subscribe("gimbal_accl", true);
   MsgDist_Subscriber_t* gyro_sub = MsgDist_Subscribe("gimbal_gyro", true);
->>>>>>> 6254fbbd
-
+  MsgDist_Publisher_t* gimbal_quat_pub =
+      MsgDist_CreateTopic("gimbal_quat", sizeof(AHRS_Quaternion_t));
   /* 初始化姿态解算算法 */
   float now = (float)xTaskGetTickCount() / configTICK_RATE_HZ;
   AHRS_Init(&gimbal_ahrs, NULL, now);
@@ -60,12 +54,8 @@
     xTaskResumeAll();
 
     /* 发布数据 */
-<<<<<<< HEAD
-    MsgDistrib_Publish(gimbal_eulr_pub, &gimbal_eulr);
-    MsgDistrib_Publish(gimbal_quat_pub, &(gimbal_ahrs.quat));
-=======
     MsgDist_Publish(gimbal_eulr_pub, &gimbal_eulr);
->>>>>>> 6254fbbd
+    MsgDist_Publish(gimbal_quat_pub, &(gimbal_ahrs.quat));
 
     /* 运行结束，等待下一次唤醒 */
     xTaskDelayUntil(&previous_wake_time, THD_DELAY_TICK);
