/**
 * @file cli.c
 * @author Qu Shen (503578404@qq.com)
 * @brief 运行命令行交互界面(Command Line Interface)
 * @version 1.0.0
 * @date 2021-04-14
 *
 * @copyright Copyright (c) 2021
 *
 * 在USB虚拟串口上实现CLI
 *
 */

#include <stdbool.h>
#include <stdint.h>
#include <stdio.h>
#include <string.h>

#include "FreeRTOS.h"
#include "FreeRTOS_CLI.h"
#include "bsp_usb.h"
#include "dev_can.h"
#include "mid_msg_dist.h"
#include "task.h"
#include "thd.h"

typedef struct {
  uint8_t stage;
} FiniteStateMachine_t;

#define MAX_INPUT_LENGTH 64

static Runtime_t *runtime;

static MsgDist_Subscriber_t *gyro_sub;
static MsgDist_Subscriber_t *gimbal_motor_sub;

static const char *const CLI_WELCOME_MESSAGE =
    "\r\n"
    "  ______         __           _______               __              \r\n"
    " |   __ \\.-----.|  |--.-----.|   |   |.---.-.-----.|  |_.-----.----.\r\n"
    " |      <|  _  ||  _  |  _  ||       ||  _  |__ --||   _|  -__|   _|\r\n"
    " |___|__||_____||_____|_____||__|_|__||___._|_____||____|_____|__|  \r\n"
    "     Q I N G D A O  U N I V E R S I T Y  |  Qu Shen  |  v1.0.0      \r\n"
    " -------------------------------------------------------------------\r\n"
    " FreeRTOS CLI. Type 'help' to view a list of registered commands.   \r\n"
    "\r\n";

static const char *const CLI_START = "qdu-rm>";

/* Command示例 */
static BaseType_t Command_Endian(char *out_buffer, size_t len,
                                 const char *command_string) {
  if (out_buffer == NULL) return pdFALSE;
  RM_UNUSED(command_string); /* 没用到command_string，消除警告 */
  len -= 1;                  /* 字符串后面有\0 */

  /* 线程本身相关的内容 */
  uint8_t list[2] = {0x11, 0x22};
  uint16_t force_convert = ((uint16_t *)list)[0];
  uint16_t assembled = (uint16_t)(list[0] | (list[1] << 8));

  static FiniteStateMachine_t fsm; /* 有限状态机 */
  switch (fsm.stage) {
    case 0:
      /* 每个状态内只允许有一个snprintf相关函数，以保证安全 */
      /* 每个snprintf相关函数必须带有长度限制 */
      snprintf(out_buffer, len, "a[2] = {0x11, 0x22}\r\n");
      fsm.stage++;   /* 改变状态机运行状态 */
      return pdPASS; /* 需要继续运行下一状态时返回pdPASS */
    case 1:
      snprintf(out_buffer, len,
               "Force convert to uint16 list, we got: 0x%x\r\n", force_convert);
      fsm.stage++;
      return pdPASS;
    case 2:
      snprintf(out_buffer, len,
               "Manually assemble a[1], a[0], we got: 0x%x\r\n", assembled);
      fsm.stage++;
      return pdPASS;
    case 3:
      if (force_convert == assembled)
        snprintf(out_buffer, len, "Small endian\r\n");
      else
        snprintf(out_buffer, len, "Big endian\r\n");
      fsm.stage++;
      return pdPASS;
    default: /* 结束时状态 */
      snprintf(out_buffer, len, "\r\n");
      fsm.stage = 0;  /* 重置有限状态机 */
      return pdFALSE; /* 不需要继续运行下一状态时返回pdFALSE */
  }
}

static BaseType_t Command_Stats(char *out_buffer, size_t len,
                                const char *command_string) {
  static const char *const task_list_header =
      "\r\n"
      "-------------------Task list--------------------\r\n"
      "Task          State  Priority  Stack\t#\r\n"
      "------------------------------------------------\r\n";

  static const char *const run_time_header =
      "\r\n"
      "-----------------Run time stats-----------------\r\n"
      "Task            Abs Time        Time\r\n"
      "------------------------------------------------\r\n";

  static const char *const heap_header =
      "\r\n"
      "-------------------Heap stats-------------------\r\n"
      "total(B)\tfree(B)\tused(B)\r\n"
      "------------------------------------------------\r\n";

  static const char *const hardware_header =
      "\r\n"
      "-----------------Hardware stats-----------------\r\n"
      "CPU temp(C)\tBettary(V)\r\n"
      "------------------------------------------------\r\n";

  static const char *const config_header =
      "\r\n"
      "------------------Config stats------------------\r\n"
      "Robot param\tPilot config\r\n"
      "------------------------------------------------\r\n";

  static const char *const firmware_header =
      "\r\n"
      "------------------Firmware stats------------------\r\n";

  if (out_buffer == NULL) return pdFALSE;
  RM_UNUSED(command_string);
  len -= 1;

  /* 堆区信息的相关内容 */
  HeapStats_t heap_stats;

  static FiniteStateMachine_t fsm;
  switch (fsm.stage) {
    case 0:
      strncpy(out_buffer, task_list_header, len);
      fsm.stage++;
      return pdPASS;
    case 1:
      /* 获取线程的列表 */
      vTaskList(out_buffer);
      fsm.stage++;
      return pdPASS;
    case 2:
      strncpy(out_buffer, run_time_header, len);
      fsm.stage++;
      return pdPASS;
    case 3:
      /* 获得线程的运行时间 */
      vTaskGetRunTimeStats(out_buffer);
      fsm.stage++;
      return pdPASS;
    case 4:
      strncpy(out_buffer, heap_header, len);
      fsm.stage++;
      return pdPASS;
    case 5:
      /* 获得堆区的可用空间 */
      vPortGetHeapStats(&heap_stats);
      snprintf(out_buffer, len, "%d\t\t%d\t%d\r\n", configTOTAL_HEAP_SIZE,
               heap_stats.xAvailableHeapSpaceInBytes,
               configTOTAL_HEAP_SIZE - heap_stats.xAvailableHeapSpaceInBytes);
      fsm.stage++;
      return pdPASS;
    case 6:
      strncpy(out_buffer, hardware_header, len);
      fsm.stage++;
      return pdPASS;
    case 7:
      /* 获取当前CPU温度和电量 */
      snprintf(out_buffer, len, "%f\t%f\r\n", runtime->status.cpu_temp,
               runtime->status.battery);
      fsm.stage++;
      return pdPASS;
    case 8:
      strncpy(out_buffer, config_header, len);
      fsm.stage++;
      return pdPASS;
    case 9:
      /* 获取机器人和操作手名称 */
      snprintf(out_buffer, len, "%s\t\t%s\r\n", runtime->cfg.robot_param_name,
               runtime->cfg.pilot_cfg_name);
      fsm.stage++;
      return pdPASS;
    case 10:
      strncpy(out_buffer, firmware_header, len);
      fsm.stage++;
      return pdPASS;
    case 11:
      /* 固件相关 */
      snprintf(out_buffer, len, "Build time: %s %s\r\n", __DATE__, __TIME__);
      fsm.stage++;
      return pdPASS;
    default:
      snprintf(out_buffer, len, "\r\n");
      fsm.stage = 0;
      return pdFALSE;
  }
}

static BaseType_t Command_Config(char *out_buffer, size_t len,
                                 const char *command_string) {
  /* 帮助信息，const保证不占用内存空间 */
  static const char *const help_string =
      "\r\n"
      "usage: config <command> [<args>]\r\n"
      "These are commands:\r\n"
      "  help                     Display this message\r\n"
      "  init                     Init config after flashing\r\n"
      "  list <pilot/robot>       List available config\r\n"
      "  set <pilot/robot> <name> Set config\r\n"
      "\r\n";

  /* 用常量表示状态机每个阶段，比数字更清楚 */
  static const uint8_t stage_begin = 0;
  static const uint8_t stage_success = 1;
  static const uint8_t stage_end = 2;

  if (out_buffer == NULL) return pdFALSE;
  len -= 1;

  /* 获取每一段参数的开始地址和长度 */
  BaseType_t command_len, pr_len, name_len;
  const char *command =
      FreeRTOS_CLIGetParameter(command_string, 1, &command_len);
  const char *pr = FreeRTOS_CLIGetParameter(command_string, 2, &pr_len);
  const char *name = FreeRTOS_CLIGetParameter(command_string, 3, &name_len);

  Config_t cfg;

  static FiniteStateMachine_t fsm;
  if (strncmp(command, "help", (size_t)command_len) == 0) {
    /* config help */
    snprintf(out_buffer, len, "%s", help_string);
    fsm.stage = stage_begin;
    return pdFALSE;

  } else if (strncmp(command, "init", (size_t)command_len) == 0) {
    if ((pr != NULL) || (name != NULL)) goto command_error;

    /* config init */
    switch (fsm.stage) {
      case stage_begin:
        snprintf(out_buffer, len, "\r\nSet Robot config to default and qs.");
        fsm.stage = stage_success;
        return pdPASS;

      case stage_success:
        /* 初始化获取的操作手配置、机器人参数 */
        memset(&cfg, 0, sizeof(cfg));
        cfg.pilot_cfg = Config_GetPilotCfg("qs");
        cfg.robot_param = Config_GetRobotParam("default");
        snprintf(cfg.robot_param_name, 20, "default");
        snprintf(cfg.pilot_cfg_name, 20, "qs");
        Config_Set(&cfg);
        snprintf(out_buffer, len, "\r\nDone.");
        fsm.stage = stage_end;
        return pdPASS;
    }
  } else if (strncmp(command, "list", (size_t)command_len) == 0) {
    if ((pr == NULL) || (name != NULL)) goto command_error;

    /* config list */
    static uint8_t i = 0;

    if (strncmp(pr, "pilot", (size_t)pr_len) == 0) {
      /* config list pilot */
      const Config_PilotCfgMap_t *pilot = Config_GetPilotNameMap();
      switch (fsm.stage) {
        case stage_begin:
          snprintf(out_buffer, len, "\r\nAvailable pilot cfg:");
          fsm.stage = stage_success;
          return pdPASS;
        case stage_success:
          if (pilot[i].name != NULL) {
            snprintf(out_buffer, len, "\r\n  %s", pilot[i].name);
            i++;
            fsm.stage = stage_success;
          } else {
            i = 0;
            fsm.stage = stage_end;
          }
          return pdPASS;
      }
    } else if (strncmp(pr, "robot", (size_t)pr_len) == 0) {
      /* config list robot */
      const Config_RobotParamMap_t *robot = Config_GetRobotNameMap();
      switch (fsm.stage) {
        case stage_begin:
          snprintf(out_buffer, len, "\r\nAvailable robot params:");
          fsm.stage = stage_success;
          return pdPASS;
        case stage_success:
          if (robot[i].name != NULL) {
            snprintf(out_buffer, len, "\r\n  %s", robot[i].name);
            i++;
            fsm.stage = stage_success;
          } else {
            i = 0;
            fsm.stage = stage_end;
          }
          return pdPASS;
      }
    } else {
      goto command_error;
    }

  } else if (strncmp(command, "set", (size_t)command_len) == 0) {
    if ((pr == NULL) || (name == NULL)) goto command_error;

    /* config set */
    if (strncmp(pr, "robot", (size_t)pr_len) == 0) {
      /* config set robot */
      if (fsm.stage == stage_begin) {
        Config_Get(&cfg);
        if (Config_GetRobotParam(name) == NULL) {
          snprintf(out_buffer, len, "\r\nFailed: Unknow model.");
          fsm.stage = stage_end;
          return pdPASS;

        } else {
          snprintf(out_buffer, len, "\r\nSucceed.");
          snprintf(cfg.robot_param_name, 20, "%s", name);
          Config_Set(&cfg);
          fsm.stage = stage_success;
          return pdPASS;
        }
      }
    } else if (strncmp(pr, "pilot", (size_t)pr_len) == 0) {
      /* config set pilot */
      if (fsm.stage == 0) {
        Config_Get(&cfg);
        if (Config_GetPilotCfg(name) == NULL) {
          snprintf(out_buffer, len, "\r\nFailed: Unknow pilot.");
          fsm.stage = stage_end;
          return pdPASS;
        } else {
          snprintf(out_buffer, len, "\r\nSucceed.");
          snprintf(cfg.pilot_cfg_name, 20, "%s", name);
          Config_Set(&cfg);
          fsm.stage = stage_success;
          return pdPASS;
        }
      }
    } else {
      goto command_error;
    }
    if (fsm.stage == stage_success) {
      snprintf(out_buffer, len,
               "\r\nRestart needed for setting to take effect.");
      fsm.stage = stage_end;
      return pdPASS;
    }
  } /* config set */

  if (fsm.stage == stage_end) {
    snprintf(out_buffer, len, "\r\n\r\n");
    fsm.stage = stage_begin;
    return pdFALSE;
  }

command_error:
  snprintf(out_buffer, len,
           "\r\nconfig: invalid command. See 'config help'.\r\n");
  fsm.stage = stage_begin;
  return pdFALSE;
}

static BaseType_t Command_CaliGyro(char *out_buffer, size_t len,
                                   const char *command_string) {
  if (out_buffer == NULL) return pdFALSE;
  RM_UNUSED(command_string);
  len -= 1;

  /* 陀螺仪校准相关内容 */
  Config_t cfg;
  Vector3_t gyro;
  uint16_t count = 0;
  static float x = 0.0f;
  static float y = 0.0f;
  static float z = 0.0f;
  static uint8_t retry = 0;

  static FiniteStateMachine_t fsm;
  switch (fsm.stage) {
    case 0:
      snprintf(out_buffer, len, "\r\nStart gyroscope calibration.\r\n");
      fsm.stage++;
      return pdPASS;
    case 1:
      snprintf(out_buffer, len, "Please make the MCU stable.\r\n");
      fsm.stage++;
      return pdPASS;
    case 2:
      if (BMI088_GyroStable(&gyro)) {
        snprintf(out_buffer, len,
                 "Controller is stable. Start calibation.\r\n");
        fsm.stage++;
        return pdPASS;
      } else {
        retry++;
        if (retry < 3) {
          snprintf(out_buffer, len, "Controller is unstable.\r\n");
          fsm.stage = 1;
        } else {
          fsm.stage = 7;
        }
        return pdPASS;
      }
    case 3:
      /* 记录1000组数据，求出平均值作为陀螺仪的3轴零偏 */
      snprintf(out_buffer, len, "Calibation in progress.\r\n");
      Config_Get(&cfg);
      cfg.cali.bmi088.gyro_offset.x = 0.0f;
      cfg.cali.bmi088.gyro_offset.y = 0.0f;
      cfg.cali.bmi088.gyro_offset.z = 0.0f;
      Config_Set(&cfg);
      while (count < 1000) {
        bool data_new = MsgDist_Poll(gyro_sub, &gyro, 5);
        bool data_good = BMI088_GyroStable(&gyro);
        // TODO:可重新校准多次
        if (data_new && data_good) {
          x += gyro.x;
          y += gyro.y;
          z += gyro.z;
          count++;
        }
      }
      x /= (float)count;
      y /= (float)count;
      z /= (float)count;
      fsm.stage++;
      return pdPASS;
    case 4:
      snprintf(out_buffer, len,
               "Calibation finished. Write result to flash.\r\n");
      Config_Get(&cfg);
      cfg.cali.bmi088.gyro_offset.x = x;
      cfg.cali.bmi088.gyro_offset.y = y;
      cfg.cali.bmi088.gyro_offset.z = z;
      Config_Set(&cfg);
      fsm.stage++;
      return pdPASS;
    case 5:
      snprintf(out_buffer, len, "x:%.5f; y:%.5f; z:%.5f;\r\n", x, y, z);
      fsm.stage++;
      return pdPASS;
    case 6:
      snprintf(out_buffer, len, "Calibation done.\r\n");
      fsm.stage = 8;
      return pdPASS;
    case 7:
      snprintf(out_buffer, len, "Calibation failed.\r\n");
      fsm.stage = 8;
      return pdPASS;
    default:
      x = 0.0f;
      y = 0.0f;
      z = 0.0f;
      retry = 0;
      snprintf(out_buffer, len, "\r\n");
      fsm.stage = 0;
      return pdFALSE;
  }
}

static BaseType_t Command_SetMechZero(char *out_buffer, size_t len,
                                      const char *command_string) {
  if (out_buffer == NULL) return pdFALSE;
  RM_UNUSED(command_string);
  len -= 1;

  CAN_GimbalMotor_t gimbal_motor;
  Config_t cfg;

  static FiniteStateMachine_t fsm;
  switch (fsm.stage) {
    case 0:
      snprintf(out_buffer, len, "\r\nStart setting mechanical zero point.\r\n");
      fsm.stage++;
      return pdPASS;
    case 1:
      /* 获取到云台数据，用can上的新的云台机械零点的位置替代旧的位置 */
      Config_Get(&cfg);

<<<<<<< HEAD
      if (!MsgDistrib_Poll(gimbal_motor_sub, &gimbal_motor, 5)) {
=======
      if (MsgDist_Poll(gimbal_motor_sub, &gimbal_motor, 5)) {
>>>>>>> 6254fbbd
        snprintf(out_buffer, len, "Can not get gimbal data.\r\n");
        fsm.stage = 2;
        return pdPASS;
      }
      cfg.gimbal_mech_zero.yaw = gimbal_motor.named.yaw.rotor_abs_angle;
      cfg.gimbal_mech_zero.pit = gimbal_motor.named.pit.rotor_abs_angle;

      Config_Set(&cfg);
      snprintf(out_buffer, len, "yaw:%f, pitch:%f, rol:%f\r\nDone.",
               cfg.gimbal_mech_zero.yaw, cfg.gimbal_mech_zero.pit,
               cfg.gimbal_mech_zero.rol);

      fsm.stage = 3;
      return pdPASS;
    case 2:
      snprintf(out_buffer, len, "Calibation failed.\r\n");
      fsm.stage = 3;
      return pdPASS;
    default:
      snprintf(out_buffer, len, "\r\n");
      fsm.stage = 0;
      return pdFALSE;
  }
}

static BaseType_t Command_SetGimbalLim(char *out_buffer, size_t len,
                                       const char *command_string) {
  if (out_buffer == NULL) return pdFALSE;
  RM_UNUSED(command_string);
  len -= 1;

  CAN_GimbalMotor_t gimbal_motor;
  Config_t cfg;

  static FiniteStateMachine_t fsm;
  switch (fsm.stage) {
    case 0:
      Config_Get(&cfg);
      snprintf(out_buffer, len, "(old)limit:%f\r\n", cfg.gimbal_limit);
      fsm.stage = 1;
      return pdPASS;
    case 1:
      /* 获取云台数据，获取新的限位角并替代旧的限位角 */
<<<<<<< HEAD
      if (!MsgDistrib_Poll(gimbal_motor_sub, &gimbal_motor, 5)) {
=======
      if (MsgDist_Poll(gimbal_motor_sub, &gimbal_motor, 5)) {
>>>>>>> 6254fbbd
        fsm.stage = 3;
        return pdPASS;
      }
      Config_Get(&cfg);
      cfg.gimbal_limit = gimbal_motor.named.pit.rotor_abs_angle;

      Config_Set(&cfg);
      Config_Get(&cfg);
      snprintf(out_buffer, len, "(new)limit:%f\r\nDone.", cfg.gimbal_limit);

      fsm.stage = 2;
      return pdPASS;
    case 2:
      snprintf(out_buffer, len,
               "\r\nRestart needed for setting to take effect.");
      fsm.stage = 5;
      return pdPASS;
    case 3:
      snprintf(out_buffer, len,
               "Calibation failed.\r\nCan not get gimbal data.\r\n");
      fsm.stage = 5;
      return pdPASS;
    case 4:
      snprintf(out_buffer, len, "Unknow options.\r\nPlease check help.");
      fsm.stage = 5;
      return pdPASS;
    default:
      snprintf(out_buffer, len, "\r\n");
      fsm.stage = 0;
      return pdFALSE;
  }
}

/*
static BaseType_t Command_XXX(char *out_buffer, size_t len,
                                           const char *command_string) {
  if (out_buffer == NULL) return pdFALSE;
  RM_UNUSED(command_string);
  len -= 1;

  static FiniteStateMachine_t fsm;
  switch (fsm.stage) {
    case 0:

      snprintf(out_buffer, len, "\r\nXXX.\r\n");


      fsm.stage++;
      return pdPASS;
    case 1:
      XXX();
      snprintf(out_buffer, len, "\r\nDone.");


      fsm.stage++;
      return pdPASS;

    default:
      snprintf(out_buffer, len, "\r\n");
      fsm.stage = 0;
      return pdFALSE;
  }
}
*/

static const CLI_Command_Definition_t command_table[] = {
    {
        "endian",
        "\r\nendian:\r\n Endian experiment.\r\n\r\n",
        Command_Endian,
        0,
    },
    {
        "stats",
        "\r\nstats:\r\n Displays several tables showing the state of "
        "RTOS, system & robot.\r\n\r\n",
        Command_Stats,
        0,
    },
    {
        "config",
        "\r\nconfig:\r\n See 'config help'. \r\n\r\n",
        Command_Config,
        -1,
    },
    {
        "cali-gyro",
        "\r\ncali-gyro:\r\n Calibrates gyroscope to remove zero-offset. Power "
        "off all motors before calibrating!\r\n\r\n",
        Command_CaliGyro,
        0,
    },
    {
        "set-mech-zero",
        "\r\nset-mech-zero:\r\n Sets mechanical zero point for gimbal.\r\n\r\n",
        Command_SetMechZero,
        0,
    },
    {
        "set-gimbal-limit",
        "\r\nset-gimbal-limit:\r\n Move the gimbal to the peak and execute "
        "this command to calibrate the limit of gimbal.\r\n\r\n",
        Command_SetGimbalLim,
        0,
    },
    /*
    {
        "xxx-xxx",
        "\r\nxxx-xxx:\r\n how to use. ",
        Command_XXX,
        1,
    },
    */
};

void CLI_USB_RX_Callback(void *arg) {
  UNUSED(arg);

  BaseType_t switch_required;
  xTaskNotifyFromISR(runtime->thd[THD_CLI], SIGNAL_BSP_USB_BUF_RECV,
                     eSetValueWithOverwrite, &switch_required);
  portYIELD_FROM_ISR(switch_required);
}

void Thd_CLI(void *arg) {
  runtime = arg;
  static char input[MAX_INPUT_LENGTH];          /* 输入字符串缓存 */
  char *output = FreeRTOS_CLIGetOutputBuffer(); /* 输出字符串缓存 */
  char rx_char;                                 /* 接收到的字符 */
  uint16_t index = 0;                           /* 字符串索引值 */
  BaseType_t processing = 0;                    /* 命令行解析控制 */

  gyro_sub = MsgDist_Subscribe("gimbal_gyro", true);
  gimbal_motor_sub = MsgDist_Subscribe("gimbal_motor_fb", true);

  CDC_RegisterCallback(CLI_USB_RX_Callback);

  /* 注册所有命令 */
  for (size_t j = 0; j < ARRAY_LEN(command_table); j++) {
    FreeRTOS_CLIRegisterCommand(command_table + j);
  }

  /* 通过回车键唤醒命令行界面 */
  BSP_USB_Printf("Please press ENTER to activate this console.\r\n");
  while (1) {
    /* 等待接收到新的字符 */
    BSP_USB_StartReceive();
    xTaskNotifyWait(0, 0, SIGNAL_BSP_USB_BUF_RECV, 0xFFFFFFFF);

    /* 读取接收到的新字符 */
    rx_char = BSP_USB_ReadChar();

    /* 进行判断 */
    if (rx_char == '\n' || rx_char == '\r') {
      BSP_USB_Printf("%c", rx_char);
      break;
    }
  }

  /* 打印欢迎信息 */
  BSP_USB_Printf(CLI_WELCOME_MESSAGE);

  /* 开始运行命令行界面 */
  BSP_USB_Printf(CLI_START);
  while (1) {
    /* 等待输入. */
    BSP_USB_StartReceive();
    xTaskNotifyWait(0, 0, SIGNAL_BSP_USB_BUF_RECV, 0xFFFFFFFF);

    /* 读取接收到的新字符 */
    rx_char = BSP_USB_ReadChar();

    if (rx_char <= 126 && rx_char >= 32) {
      /* 如果字符是可显示字符，则直接显式，并存入输入缓存中 */
      if (index < MAX_INPUT_LENGTH) {
        BSP_USB_Printf("%c", rx_char);
        input[index] = rx_char;
        index++;
      }
    } else {
      /* 如果字符是控制字符，则需要进一步判断 */
      if (rx_char == '\n' || rx_char == '\r') {
        /* 如果输入的是回车，则认为命令输入完毕，进行下一步的解析和运行命令 */
        BSP_USB_Printf("\r\n");
        if (index > 0) {
          /* 只在输入缓存有内容时起效 */
          do {
            /* 处理命令 */
            processing = FreeRTOS_CLIProcessCommand(
                input, output, configCOMMAND_INT_MAX_OUTPUT_SIZE);

            BSP_USB_Printf(output);               /* 打印结果 */
            memset(output, 0x00, strlen(output)); /* 清空输出缓存 */
          } while (processing != pdFALSE); /* 是否需要重复运行命令 */
          index = 0; /* 重置索引，准备接收下一段命令 */
          memset(input, 0x00, strlen(input)); /* 清空输入缓存 */
        }
        BSP_USB_Printf(CLI_START);
      } else if (rx_char == '\b' || rx_char == 0x7Fu) {
        /* 如果输入的是退格键则清空一位输入缓存，同时进行界限保护 */
        if (index > 0) {
          BSP_USB_Printf("%c", rx_char);
          index--;
          input[index] = 0;
        }
      }
    }
  }
}<|MERGE_RESOLUTION|>--- conflicted
+++ resolved
@@ -488,11 +488,7 @@
       /* 获取到云台数据，用can上的新的云台机械零点的位置替代旧的位置 */
       Config_Get(&cfg);
 
-<<<<<<< HEAD
-      if (!MsgDistrib_Poll(gimbal_motor_sub, &gimbal_motor, 5)) {
-=======
-      if (MsgDist_Poll(gimbal_motor_sub, &gimbal_motor, 5)) {
->>>>>>> 6254fbbd
+      if (!MsgDist_Poll(gimbal_motor_sub, &gimbal_motor, 5)) {
         snprintf(out_buffer, len, "Can not get gimbal data.\r\n");
         fsm.stage = 2;
         return pdPASS;
@@ -536,11 +532,7 @@
       return pdPASS;
     case 1:
       /* 获取云台数据，获取新的限位角并替代旧的限位角 */
-<<<<<<< HEAD
-      if (!MsgDistrib_Poll(gimbal_motor_sub, &gimbal_motor, 5)) {
-=======
-      if (MsgDist_Poll(gimbal_motor_sub, &gimbal_motor, 5)) {
->>>>>>> 6254fbbd
+      if (!MsgDist_Poll(gimbal_motor_sub, &gimbal_motor, 5)) {
         fsm.stage = 3;
         return pdPASS;
       }
@@ -676,7 +668,7 @@
   gyro_sub = MsgDist_Subscribe("gimbal_gyro", true);
   gimbal_motor_sub = MsgDist_Subscribe("gimbal_motor_fb", true);
 
-  CDC_RegisterCallback(CLI_USB_RX_Callback);
+  // CDC_RegisterCallback(CLI_USB_RX_Callback);
 
   /* 注册所有命令 */
   for (size_t j = 0; j < ARRAY_LEN(command_table); j++) {
@@ -686,6 +678,10 @@
   /* 通过回车键唤醒命令行界面 */
   BSP_USB_Printf("Please press ENTER to activate this console.\r\n");
   while (1) {
+    if (tud_cdc_n_connected()) {
+      __NOP();
+    } else
+      continue;
     /* 等待接收到新的字符 */
     BSP_USB_StartReceive();
     xTaskNotifyWait(0, 0, SIGNAL_BSP_USB_BUF_RECV, 0xFFFFFFFF);
