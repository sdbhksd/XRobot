/**
 * @file cli.c
 * @author Qu Shen (503578404@qq.com)
 * @brief 运行命令行交互界面(Command Line Interface)
 * @version 1.0.0
 * @date 2021-04-14
 *
 * @copyright Copyright (c) 2021
 *
 * 在USB虚拟串口上实现CLI
 *
 */

#include <stdbool.h>
#include <stdint.h>
#include <stdio.h>
#include <string.h>

#include "FreeRTOS.h"
#include "FreeRTOS_CLI.h"
#include "bsp_usb.h"
#include "mid_msg_dist.h"
#include "task.h"
#include "thd.h"

typedef struct {
  uint8_t stage;
} FiniteStateMachine_t;

#define MAX_INPUT_LENGTH 64

static runtime_t *runtime;

static subscriber_t *gyro_sub;
static subscriber_t *gimbal_motor_sub;

static const char *const CLI_WELCOME_MESSAGE =
    "\r\n"
    "  ______         __           _______               __              \r\n"
    " |   __ \\.-----.|  |--.-----.|   |   |.---.-.-----.|  |_.-----.----.\r\n"
    " |      <|  _  ||  _  |  _  ||       ||  _  |__ --||   _|  -__|   _|\r\n"
    " |___|__||_____||_____|_____||__|_|__||___._|_____||____|_____|__|  \r\n"
    "     Q I N G D A O  U N I V E R S I T Y  |  Qu Shen  |  v1.0.0      \r\n"
    " -------------------------------------------------------------------\r\n"
    " FreeRTOS CLI. Type 'help' to view a list of registered commands.   \r\n"
    "\r\n";

static const char *const CLI_START = "qdu-rm>";

/* Command示例 */
static BaseType_t Command_Endian(char *out_buffer, size_t len,
                                 const char *command_string) {
  if (out_buffer == NULL) return pdFALSE;
  RM_UNUSED(command_string); /* 没用到command_string，消除警告 */
  len -= 1;                  /* 字符串后面有\0 */

  /* 线程本身相关的内容 */
  uint8_t list[2] = {0x11, 0x22};
  uint16_t force_convert = ((uint16_t *)list)[0];
  uint16_t assembled = (uint16_t)(list[0] | (list[1] << 8));

  static FiniteStateMachine_t fsm; /* 有限状态机 */
  switch (fsm.stage) {
    case 0:
      /* 每个状态内只允许有一个snprintf相关函数，以保证安全 */
      /* 每个snprintf相关函数必须带有长度限制 */
      snprintf(out_buffer, len, "a[2] = {0x11, 0x22}\r\n");
      fsm.stage++;   /* 改变状态机运行状态 */
      return pdPASS; /* 需要继续运行下一状态时返回pdPASS */
    case 1:
      snprintf(out_buffer, len,
               "Force convert to uint16 list, we got: 0x%x\r\n", force_convert);
      fsm.stage++;
      return pdPASS;
    case 2:
      snprintf(out_buffer, len,
               "Manually assemble a[1], a[0], we got: 0x%x\r\n", assembled);
      fsm.stage++;
      return pdPASS;
    case 3:
      if (force_convert == assembled)
        snprintf(out_buffer, len, "Small endian\r\n");
      else
        snprintf(out_buffer, len, "Big endian\r\n");
      fsm.stage++;
      return pdPASS;
    default: /* 结束时状态 */
      snprintf(out_buffer, len, "\r\n");
      fsm.stage = 0;  /* 重置有限状态机 */
      return pdFALSE; /* 不需要继续运行下一状态时返回pdFALSE */
  }
}

static BaseType_t Command_Stats(char *out_buffer, size_t len,
                                const char *command_string) {
  static const char *const task_list_header =
      "\r\n"
      "-------------------Task list--------------------\r\n"
      "Task          State  Priority  Stack\t#\r\n"
      "------------------------------------------------\r\n";

  static const char *const run_time_header =
      "\r\n"
      "-----------------Run time stats-----------------\r\n"
      "Task            Abs Time        Time\r\n"
      "------------------------------------------------\r\n";

  static const char *const heap_header =
      "\r\n"
      "-------------------Heap stats-------------------\r\n"
      "total(B)\tfree(B)\tused(B)\r\n"
      "------------------------------------------------\r\n";

  static const char *const hardware_header =
      "\r\n"
      "-----------------Hardware stats-----------------\r\n"
      "CPU temp(C)\tBettary(V)\r\n"
      "------------------------------------------------\r\n";

  static const char *const config_header =
      "\r\n"
      "------------------Config stats------------------\r\n"
      "Robot param\tPilot config\r\n"
      "------------------------------------------------\r\n";

  static const char *const firmware_header =
      "\r\n"
      "------------------Firmware stats------------------\r\n";

  if (out_buffer == NULL) return pdFALSE;
  RM_UNUSED(command_string);
  len -= 1;

  /* 堆区信息的相关内容 */
  HeapStats_t heap_stats;

  static FiniteStateMachine_t fsm;
  switch (fsm.stage) {
    case 0:
      strncpy(out_buffer, task_list_header, len);
      fsm.stage++;
      return pdPASS;
    case 1:
      /* 获取线程的列表 */
      vTaskList(out_buffer);
      fsm.stage++;
      return pdPASS;
    case 2:
      strncpy(out_buffer, run_time_header, len);
      fsm.stage++;
      return pdPASS;
    case 3:
      /* 获得线程的运行时间 */
      vTaskGetRunTimeStats(out_buffer);
      fsm.stage++;
      return pdPASS;
    case 4:
      strncpy(out_buffer, heap_header, len);
      fsm.stage++;
      return pdPASS;
    case 5:
      /* 获得堆区的可用空间 */
      vPortGetHeapStats(&heap_stats);
      snprintf(out_buffer, len, "%d\t\t%d\t%d\r\n", configTOTAL_HEAP_SIZE,
               heap_stats.xAvailableHeapSpaceInBytes,
               configTOTAL_HEAP_SIZE - heap_stats.xAvailableHeapSpaceInBytes);
      fsm.stage++;
      return pdPASS;
    case 6:
      strncpy(out_buffer, hardware_header, len);
      fsm.stage++;
      return pdPASS;
    case 7:
      /* 获取当前CPU温度和电量 */
      snprintf(out_buffer, len, "%f\t%f\r\n", runtime->status.cpu_temp,
               runtime->status.battery);
      fsm.stage++;
      return pdPASS;
    case 8:
      strncpy(out_buffer, config_header, len);
      fsm.stage++;
      return pdPASS;
    case 9:
      /* 获取机器人和操作手名称 */
      snprintf(out_buffer, len, "%s\t\t%s\r\n", runtime->cfg.robot_param_name,
               runtime->cfg.pilot_cfg_name);
      fsm.stage++;
      return pdPASS;
    case 10:
      strncpy(out_buffer, firmware_header, len);
      fsm.stage++;
      return pdPASS;
    case 11:
      /* 固件相关 */
      snprintf(out_buffer, len, "Build time: %s %s\r\n", __DATE__, __TIME__);
      fsm.stage++;
      return pdPASS;
    default:
      snprintf(out_buffer, len, "\r\n");
      fsm.stage = 0;
      return pdFALSE;
  }
}

static BaseType_t Command_Config(char *out_buffer, size_t len,
                                 const char *command_string) {
  /* 帮助信息，const保证不占用内存空间 */
  static const char *const help_string =
      "\r\n"
      "usage: config <command> [<args>]\r\n"
      "These are commands:\r\n"
      "  help                     Display this message\r\n"
      "  init                     Init config after flashing\r\n"
      "  list <pilot/robot>       List available config\r\n"
      "  set <pilot/robot> <name> Set config\r\n"
      "\r\n";

  /* 用常量表示状态机每个阶段，比数字更清楚 */
  static const uint8_t stage_begin = 0;
  static const uint8_t stage_success = 1;
  static const uint8_t stage_end = 2;

  if (out_buffer == NULL) return pdFALSE;
  len -= 1;

  /* 获取每一段参数的开始地址和长度 */
  BaseType_t command_len, pr_len, name_len;
  const char *command =
      FreeRTOS_CLIGetParameter(command_string, 1, &command_len);
  const char *pr = FreeRTOS_CLIGetParameter(command_string, 2, &pr_len);
  const char *name = FreeRTOS_CLIGetParameter(command_string, 3, &name_len);

  config_t cfg;

  static FiniteStateMachine_t fsm;
  if (strncmp(command, "help", (size_t)command_len) == 0) {
    /* config help */
    snprintf(out_buffer, len, "%s", help_string);
    fsm.stage = stage_begin;
    return pdFALSE;

  } else if (strncmp(command, "init", (size_t)command_len) == 0) {
    if ((pr != NULL) || (name != NULL)) goto command_error;

    /* config init */
    switch (fsm.stage) {
      case stage_begin:
        snprintf(out_buffer, len, "\r\nSet Robot config to default and qs.");
        fsm.stage = stage_success;
        return pdPASS;

      case stage_success:
        /* 初始化获取的操作手配置、机器人参数 */
        memset(&cfg, 0, sizeof(cfg));
        cfg.pilot_cfg = config_get_pilot_cfg("qs");
        cfg.robot_param = config_get_robot_param("default");
        snprintf(cfg.robot_param_name, 20, "default");
        snprintf(cfg.pilot_cfg_name, 20, "qs");
        config_set(&cfg);
        snprintf(out_buffer, len, "\r\nDone.");
        fsm.stage = stage_end;
        return pdPASS;
    }
  } else if (strncmp(command, "list", (size_t)command_len) == 0) {
    if ((pr == NULL) || (name != NULL)) goto command_error;

    /* config list */
    static uint8_t i = 0;

    if (strncmp(pr, "pilot", (size_t)pr_len) == 0) {
      /* config list pilot */
      const config_pilot_cfg_map_t *pilot = config_get_pilot_name_map();
      switch (fsm.stage) {
        case stage_begin:
          snprintf(out_buffer, len, "\r\nAvailable pilot cfg:");
          fsm.stage = stage_success;
          return pdPASS;
        case stage_success:
          if (pilot[i].name != NULL) {
            snprintf(out_buffer, len, "\r\n  %s", pilot[i].name);
            i++;
            fsm.stage = stage_success;
          } else {
            i = 0;
            fsm.stage = stage_end;
          }
          return pdPASS;
      }
    } else if (strncmp(pr, "robot", (size_t)pr_len) == 0) {
      /* config list robot */
      const config_robot_param_map_t *robot = config_get_robot_name_map();
      switch (fsm.stage) {
        case stage_begin:
          snprintf(out_buffer, len, "\r\nAvailable robot params:");
          fsm.stage = stage_success;
          return pdPASS;
        case stage_success:
          if (robot[i].name != NULL) {
            snprintf(out_buffer, len, "\r\n  %s", robot[i].name);
            i++;
            fsm.stage = stage_success;
          } else {
            i = 0;
            fsm.stage = stage_end;
          }
          return pdPASS;
      }
    } else {
      goto command_error;
    }

  } else if (strncmp(command, "set", (size_t)command_len) == 0) {
    if ((pr == NULL) || (name == NULL)) goto command_error;

    /* config set */
    if (strncmp(pr, "robot", (size_t)pr_len) == 0) {
      /* config set robot */
      if (fsm.stage == stage_begin) {
        config_get(&cfg);
        if (config_get_robot_param(name) == NULL) {
          snprintf(out_buffer, len, "\r\nFailed: Unknow model.");
          fsm.stage = stage_end;
          return pdPASS;

        } else {
          snprintf(out_buffer, len, "\r\nSucceed.");
          snprintf(cfg.robot_param_name, 20, "%s", name);
          config_set(&cfg);
          fsm.stage = stage_success;
          return pdPASS;
        }
      }
    } else if (strncmp(pr, "pilot", (size_t)pr_len) == 0) {
      /* config set pilot */
      if (fsm.stage == 0) {
        config_get(&cfg);
        if (config_get_pilot_cfg(name) == NULL) {
          snprintf(out_buffer, len, "\r\nFailed: Unknow pilot.");
          fsm.stage = stage_end;
          return pdPASS;
        } else {
          snprintf(out_buffer, len, "\r\nSucceed.");
          snprintf(cfg.pilot_cfg_name, 20, "%s", name);
          config_set(&cfg);
          fsm.stage = stage_success;
          return pdPASS;
        }
      }
    } else {
      goto command_error;
    }
    if (fsm.stage == stage_success) {
      snprintf(out_buffer, len,
               "\r\nRestart needed for setting to take effect.");
      fsm.stage = stage_end;
      return pdPASS;
    }
  } /* config set */

  if (fsm.stage == stage_end) {
    snprintf(out_buffer, len, "\r\n\r\n");
    fsm.stage = stage_begin;
    return pdFALSE;
  }

command_error:
  snprintf(out_buffer, len,
           "\r\nconfig: invalid command. See 'config help'.\r\n");
  fsm.stage = stage_begin;
  return pdFALSE;
}

static BaseType_t Command_CaliGyro(char *out_buffer, size_t len,
                                   const char *command_string) {
  if (out_buffer == NULL) return pdFALSE;
  RM_UNUSED(command_string);
  len -= 1;

  /* 陀螺仪校准相关内容 */
  config_t cfg;
  vector3_t gyro;
  uint16_t count = 0;
  static float x = 0.0f;
  static float y = 0.0f;
  static float z = 0.0f;
  static uint8_t retry = 0;

  static FiniteStateMachine_t fsm;
  switch (fsm.stage) {
    case 0:
      snprintf(out_buffer, len, "\r\nStart gyroscope calibration.\r\n");
      fsm.stage++;
      return pdPASS;
    case 1:
      snprintf(out_buffer, len, "Please make the MCU stable.\r\n");
      fsm.stage++;
      return pdPASS;
    case 2:
      if (gyro_is_stable(&gyro)) {
        snprintf(out_buffer, len,
                 "Controller is stable. Start calibation.\r\n");
        fsm.stage++;
        return pdPASS;
      } else {
        retry++;
        if (retry < 3) {
          snprintf(out_buffer, len, "Controller is unstable.\r\n");
          fsm.stage = 1;
        } else {
          fsm.stage = 7;
        }
        return pdPASS;
      }
    case 3:
      /* 记录1000组数据，求出平均值作为陀螺仪的3轴零偏 */
      snprintf(out_buffer, len, "Calibation in progress.\r\n");
      config_get(&cfg);
      cfg.cali.bmi088.gyro_offset.x = 0.0f;
      cfg.cali.bmi088.gyro_offset.y = 0.0f;
      cfg.cali.bmi088.gyro_offset.z = 0.0f;
      config_set(&cfg);
      while (count < 1000) {
<<<<<<< HEAD
        bool data_new = MsgDist_Poll(gyro_sub, &gyro, 5);
        bool data_good = BMI088_GyroStable(&gyro);
        // TODO:可重新校准多次
=======
        bool data_new = msg_dist_poll(gyro_sub, &gyro, 5);
        bool data_good = gyro_is_stable(&gyro);
>>>>>>> 606eeb0f
        if (data_new && data_good) {
          x += gyro.x;
          y += gyro.y;
          z += gyro.z;
          count++;
        }
      }
      x /= (float)count;
      y /= (float)count;
      z /= (float)count;
      fsm.stage++;
      return pdPASS;
    case 4:
      snprintf(out_buffer, len,
               "Calibation finished. Write result to flash.\r\n");
      config_get(&cfg);
      cfg.cali.bmi088.gyro_offset.x = x;
      cfg.cali.bmi088.gyro_offset.y = y;
      cfg.cali.bmi088.gyro_offset.z = z;
      config_set(&cfg);
      fsm.stage++;
      return pdPASS;
    case 5:
      snprintf(out_buffer, len, "x:%.5f; y:%.5f; z:%.5f;\r\n", x, y, z);
      fsm.stage++;
      return pdPASS;
    case 6:
      snprintf(out_buffer, len, "Calibation done.\r\n");
      fsm.stage = 8;
      return pdPASS;
    case 7:
      snprintf(out_buffer, len, "Calibation failed.\r\n");
      fsm.stage = 8;
      return pdPASS;
    default:
      x = 0.0f;
      y = 0.0f;
      z = 0.0f;
      retry = 0;
      snprintf(out_buffer, len, "\r\n");
      fsm.stage = 0;
      return pdFALSE;
  }
}

static BaseType_t Command_SetMechZero(char *out_buffer, size_t len,
                                      const char *command_string) {
  if (out_buffer == NULL) return pdFALSE;
  RM_UNUSED(command_string);
  len -= 1;

  motor_feedback_group_t motor_fb;
  config_t cfg;

  static FiniteStateMachine_t fsm;
  switch (fsm.stage) {
    case 0:
      snprintf(out_buffer, len, "\r\nStart setting mechanical zero point.\r\n");
      fsm.stage++;
      return pdPASS;
    case 1:
      /* 获取到云台数据，用can上的新的云台机械零点的位置替代旧的位置 */
      config_get(&cfg);

<<<<<<< HEAD
      if (!MsgDist_Poll(gimbal_motor_sub, &gimbal_motor, 5)) {
=======
      if (msg_dist_poll(gimbal_motor_sub, &motor_fb, 5)) {
>>>>>>> 606eeb0f
        snprintf(out_buffer, len, "Can not get gimbal data.\r\n");
        fsm.stage = 2;
        return pdPASS;
      }
      cfg.gimbal_mech_zero.yaw = motor_fb.as_gimbal.yaw.rotor_abs_angle;
      cfg.gimbal_mech_zero.pit = motor_fb.as_gimbal.pit.rotor_abs_angle;

      config_set(&cfg);
      snprintf(out_buffer, len, "yaw:%f, pitch:%f, rol:%f\r\nDone.",
               cfg.gimbal_mech_zero.yaw, cfg.gimbal_mech_zero.pit,
               cfg.gimbal_mech_zero.rol);

      fsm.stage = 3;
      return pdPASS;
    case 2:
      snprintf(out_buffer, len, "Calibation failed.\r\n");
      fsm.stage = 3;
      return pdPASS;
    default:
      snprintf(out_buffer, len, "\r\n");
      fsm.stage = 0;
      return pdFALSE;
  }
}

static BaseType_t Command_SetGimbalLim(char *out_buffer, size_t len,
                                       const char *command_string) {
  if (out_buffer == NULL) return pdFALSE;
  RM_UNUSED(command_string);
  len -= 1;

  motor_feedback_group_t motor_fb;
  config_t cfg;

  static FiniteStateMachine_t fsm;
  switch (fsm.stage) {
    case 0:
      config_get(&cfg);
      snprintf(out_buffer, len, "(old)limit:%f\r\n", cfg.gimbal_limit);
      fsm.stage = 1;
      return pdPASS;
    case 1:
      /* 获取云台数据，获取新的限位角并替代旧的限位角 */
<<<<<<< HEAD
      if (!MsgDist_Poll(gimbal_motor_sub, &gimbal_motor, 5)) {
=======
      if (msg_dist_poll(gimbal_motor_sub, &motor_fb, 5)) {
>>>>>>> 606eeb0f
        fsm.stage = 3;
        return pdPASS;
      }
      config_get(&cfg);
      cfg.gimbal_limit = motor_fb.as_gimbal.pit.rotor_abs_angle;

      config_set(&cfg);
      config_get(&cfg);
      snprintf(out_buffer, len, "(new)limit:%f\r\nDone.", cfg.gimbal_limit);

      fsm.stage = 2;
      return pdPASS;
    case 2:
      snprintf(out_buffer, len,
               "\r\nRestart needed for setting to take effect.");
      fsm.stage = 5;
      return pdPASS;
    case 3:
      snprintf(out_buffer, len,
               "Calibation failed.\r\nCan not get gimbal data.\r\n");
      fsm.stage = 5;
      return pdPASS;
    case 4:
      snprintf(out_buffer, len, "Unknow options.\r\nPlease check help.");
      fsm.stage = 5;
      return pdPASS;
    default:
      snprintf(out_buffer, len, "\r\n");
      fsm.stage = 0;
      return pdFALSE;
  }
}

/*
static BaseType_t Command_XXX(char *out_buffer, size_t len,
                                           const char *command_string) {
  if (out_buffer == NULL) return pdFALSE;
  RM_UNUSED(command_string);
  len -= 1;

  static FiniteStateMachine_t fsm;
  switch (fsm.stage) {
    case 0:

      snprintf(out_buffer, len, "\r\nXXX.\r\n");


      fsm.stage++;
      return pdPASS;
    case 1:
      XXX();
      snprintf(out_buffer, len, "\r\nDone.");


      fsm.stage++;
      return pdPASS;

    default:
      snprintf(out_buffer, len, "\r\n");
      fsm.stage = 0;
      return pdFALSE;
  }
}
*/

static const CLI_Command_Definition_t command_table[] = {
    {
        "endian",
        "\r\nendian:\r\n Endian experiment.\r\n\r\n",
        Command_Endian,
        0,
    },
    {
        "stats",
        "\r\nstats:\r\n Displays several tables showing the state of "
        "RTOS, system & robot.\r\n\r\n",
        Command_Stats,
        0,
    },
    {
        "config",
        "\r\nconfig:\r\n See 'config help'. \r\n\r\n",
        Command_Config,
        -1,
    },
    {
        "cali-gyro",
        "\r\ncali-gyro:\r\n Calibrates gyroscope to remove zero-offset. Power "
        "off all motors before calibrating!\r\n\r\n",
        Command_CaliGyro,
        0,
    },
    {
        "set-mech-zero",
        "\r\nset-mech-zero:\r\n Sets mechanical zero point for gimbal.\r\n\r\n",
        Command_SetMechZero,
        0,
    },
    {
        "set-gimbal-limit",
        "\r\nset-gimbal-limit:\r\n Move the gimbal to the peak and execute "
        "this command to calibrate the limit of gimbal.\r\n\r\n",
        Command_SetGimbalLim,
        0,
    },
    /*
    {
        "xxx-xxx",
        "\r\nxxx-xxx:\r\n how to use. ",
        Command_XXX,
        1,
    },
    */
};

<<<<<<< HEAD
void CLI_USB_RX_Callback(void *arg) {
  UNUSED(arg);

  BaseType_t switch_required;
  xTaskNotifyFromISR(runtime->thd[THD_CLI], SIGNAL_BSP_USB_BUF_RECV,
                     eSetValueWithOverwrite, &switch_required);
  portYIELD_FROM_ISR(switch_required);
}

void Thd_CLI(void *arg) {
=======
void thd_cli(void *arg) {
>>>>>>> 606eeb0f
  runtime = arg;
  static char input[MAX_INPUT_LENGTH];          /* 输入字符串缓存 */
  char *output = FreeRTOS_CLIGetOutputBuffer(); /* 输出字符串缓存 */
  char rx_char;                                 /* 接收到的字符 */
  uint16_t index = 0;                           /* 字符串索引值 */
  BaseType_t processing = 0;                    /* 命令行解析控制 */

  gyro_sub = msg_dist_subscribe("gimbal_gyro", true);
  gimbal_motor_sub = msg_dist_subscribe("gimbal_motor_fb", true);

  // CDC_RegisterCallback(CLI_USB_RX_Callback);

  /* 注册所有命令 */
  for (size_t j = 0; j < ARRAY_LEN(command_table); j++) {
    FreeRTOS_CLIRegisterCommand(command_table + j);
  }

  /* 通过回车键唤醒命令行界面 */
  BSP_USB_Printf("Please press ENTER to activate this console.\r\n");
  while (1) {
    if (tud_cdc_n_connected()) {
      __NOP();
    } else
      continue;
    /* 等待接收到新的字符 */
<<<<<<< HEAD
    BSP_USB_StartReceive();
    xTaskNotifyWait(0, 0, SIGNAL_BSP_USB_BUF_RECV, 0xFFFFFFFF);
=======
    BSP_USB_ReadyReceive(xTaskGetCurrentTaskHandle());
    // xTaskNotifyWait(0, 0, SIGNAL_BSP_USB_BUF_RECV, 0xFF);
>>>>>>> 606eeb0f

    /* 读取接收到的新字符 */
    rx_char = BSP_USB_ReadChar();

    /* 进行判断 */
    if (rx_char == '\n' || rx_char == '\r') {
      BSP_USB_Printf("%c", rx_char);
      break;
    }
  }

  /* 打印欢迎信息 */
  BSP_USB_Printf(CLI_WELCOME_MESSAGE);

  /* 开始运行命令行界面 */
  BSP_USB_Printf(CLI_START);
  while (1) {
    /* 等待输入. */
<<<<<<< HEAD
    BSP_USB_StartReceive();
    xTaskNotifyWait(0, 0, SIGNAL_BSP_USB_BUF_RECV, 0xFFFFFFFF);
=======
    BSP_USB_ReadyReceive(xTaskGetCurrentTaskHandle());
    // xTaskNotifyWait(0, 0, SIGNAL_BSP_USB_BUF_RECV, 0xFF);
>>>>>>> 606eeb0f

    /* 读取接收到的新字符 */
    rx_char = BSP_USB_ReadChar();

    if (rx_char <= 126 && rx_char >= 32) {
      /* 如果字符是可显示字符，则直接显式，并存入输入缓存中 */
      if (index < MAX_INPUT_LENGTH) {
        BSP_USB_Printf("%c", rx_char);
        input[index] = rx_char;
        index++;
      }
    } else {
      /* 如果字符是控制字符，则需要进一步判断 */
      if (rx_char == '\n' || rx_char == '\r') {
        /* 如果输入的是回车，则认为命令输入完毕，进行下一步的解析和运行命令 */
        BSP_USB_Printf("\r\n");
        if (index > 0) {
          /* 只在输入缓存有内容时起效 */
          do {
            /* 处理命令 */
            processing = FreeRTOS_CLIProcessCommand(
                input, output, configCOMMAND_INT_MAX_OUTPUT_SIZE);

            BSP_USB_Printf(output);               /* 打印结果 */
            memset(output, 0x00, strlen(output)); /* 清空输出缓存 */
          } while (processing != pdFALSE); /* 是否需要重复运行命令 */
          index = 0; /* 重置索引，准备接收下一段命令 */
          memset(input, 0x00, strlen(input)); /* 清空输入缓存 */
        }
        BSP_USB_Printf(CLI_START);
      } else if (rx_char == '\b' || rx_char == 0x7Fu) {
        /* 如果输入的是退格键则清空一位输入缓存，同时进行界限保护 */
        if (index > 0) {
          BSP_USB_Printf("%c", rx_char);
          index--;
          input[index] = 0;
        }
      }
    }
  }
}
THREAD_DECLEAR(thd_cli, 256, 1);<|MERGE_RESOLUTION|>--- conflicted
+++ resolved
@@ -420,14 +420,8 @@
       cfg.cali.bmi088.gyro_offset.z = 0.0f;
       config_set(&cfg);
       while (count < 1000) {
-<<<<<<< HEAD
-        bool data_new = MsgDist_Poll(gyro_sub, &gyro, 5);
-        bool data_good = BMI088_GyroStable(&gyro);
-        // TODO:可重新校准多次
-=======
         bool data_new = msg_dist_poll(gyro_sub, &gyro, 5);
         bool data_good = gyro_is_stable(&gyro);
->>>>>>> 606eeb0f
         if (data_new && data_good) {
           x += gyro.x;
           y += gyro.y;
@@ -492,11 +486,7 @@
       /* 获取到云台数据，用can上的新的云台机械零点的位置替代旧的位置 */
       config_get(&cfg);
 
-<<<<<<< HEAD
-      if (!MsgDist_Poll(gimbal_motor_sub, &gimbal_motor, 5)) {
-=======
-      if (msg_dist_poll(gimbal_motor_sub, &motor_fb, 5)) {
->>>>>>> 606eeb0f
+      if (!msg_dist_poll(gimbal_motor_sub, &motor_fb, 5)) {
         snprintf(out_buffer, len, "Can not get gimbal data.\r\n");
         fsm.stage = 2;
         return pdPASS;
@@ -540,11 +530,7 @@
       return pdPASS;
     case 1:
       /* 获取云台数据，获取新的限位角并替代旧的限位角 */
-<<<<<<< HEAD
-      if (!MsgDist_Poll(gimbal_motor_sub, &gimbal_motor, 5)) {
-=======
-      if (msg_dist_poll(gimbal_motor_sub, &motor_fb, 5)) {
->>>>>>> 606eeb0f
+      if (!msg_dist_poll(gimbal_motor_sub, &motor_fb, 5)) {
         fsm.stage = 3;
         return pdPASS;
       }
@@ -660,7 +646,6 @@
     */
 };
 
-<<<<<<< HEAD
 void CLI_USB_RX_Callback(void *arg) {
   UNUSED(arg);
 
@@ -670,10 +655,7 @@
   portYIELD_FROM_ISR(switch_required);
 }
 
-void Thd_CLI(void *arg) {
-=======
 void thd_cli(void *arg) {
->>>>>>> 606eeb0f
   runtime = arg;
   static char input[MAX_INPUT_LENGTH];          /* 输入字符串缓存 */
   char *output = FreeRTOS_CLIGetOutputBuffer(); /* 输出字符串缓存 */
@@ -699,13 +681,8 @@
     } else
       continue;
     /* 等待接收到新的字符 */
-<<<<<<< HEAD
     BSP_USB_StartReceive();
     xTaskNotifyWait(0, 0, SIGNAL_BSP_USB_BUF_RECV, 0xFFFFFFFF);
-=======
-    BSP_USB_ReadyReceive(xTaskGetCurrentTaskHandle());
-    // xTaskNotifyWait(0, 0, SIGNAL_BSP_USB_BUF_RECV, 0xFF);
->>>>>>> 606eeb0f
 
     /* 读取接收到的新字符 */
     rx_char = BSP_USB_ReadChar();
@@ -724,13 +701,8 @@
   BSP_USB_Printf(CLI_START);
   while (1) {
     /* 等待输入. */
-<<<<<<< HEAD
     BSP_USB_StartReceive();
     xTaskNotifyWait(0, 0, SIGNAL_BSP_USB_BUF_RECV, 0xFFFFFFFF);
-=======
-    BSP_USB_ReadyReceive(xTaskGetCurrentTaskHandle());
-    // xTaskNotifyWait(0, 0, SIGNAL_BSP_USB_BUF_RECV, 0xFF);
->>>>>>> 606eeb0f
 
     /* 读取接收到的新字符 */
     rx_char = BSP_USB_ReadChar();
