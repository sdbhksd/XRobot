--- conflicted
+++ resolved
@@ -39,13 +39,8 @@
       msg_dist_create_topic("cmd_launcher", sizeof(cmd_launcher_t));
   publisher_t* ui_cmd_pub = msg_dist_create_topic("ui_cmd", sizeof(cmd_ui_t));
 
-<<<<<<< HEAD
-  MsgDist_Subscriber_t* rc_sub = MsgDist_Subscribe("rc_cmd", true);
-  MsgDist_Subscriber_t* host_sub = MsgDist_Subscribe("host_cmd", true);
-=======
   subscriber_t* rc_sub = msg_dist_subscribe("rc_cmd", true);
   subscriber_t* host_sub = msg_dist_subscribe("rc_host", true);
->>>>>>> 606eeb0f
 
   /* 初始化指令处理 */
   cmd_init(&cmd, &(runtime->cfg.pilot_cfg->param));
