--- conflicted
+++ resolved
@@ -54,11 +54,7 @@
     msg_dist_poll(cmd_sub, &gimbal_cmd, 0);
 
     vTaskSuspendAll(); /* 锁住RTOS内核防止控制过程中断，造成错误 */
-<<<<<<< HEAD
-    gimbal_update_feedback(&gimbal, &gimbal_motor);
-=======
     gimbal_update_feedback(&gimbal, &gimbal_yaw_motor, &gimbal_pit_motor);
->>>>>>> a55976fb
     gimbal_control(&gimbal, &gimbal_cmd, xTaskGetTickCount());
     gimbal_pack_output(&gimbal, &gimbal_pit_out, &gimbal_yaw_out);
     gimbal_pack_ui(&gimbal, &gimbal_ui);
