--- conflicted
+++ resolved
@@ -23,19 +23,6 @@
 
 void Thd_Referee(void* arg) {
   Runtime_t* runtime = arg;
-<<<<<<< HEAD
-  const uint32_t delay_tick = pdMS_TO_TICKS(THD_PERIOD_MS);
-
-  MsgDistrib_Publisher_t* referee_cap_pub =
-      MsgDistrib_CreateTopic("referee_cap", sizeof(Referee_ForCap_t));
-  MsgDistrib_Publisher_t* referee_ai_pub =
-      MsgDistrib_CreateTopic("referee_ai", sizeof(Referee_ForAI_t));
-  MsgDistrib_Publisher_t* referee_chassis_pub =
-      MsgDistrib_CreateTopic("referee_chassis", sizeof(Referee_ForChassis_t));
-  MsgDistrib_Publisher_t* referee_launcher_pub =
-      MsgDistrib_CreateTopic("referee_launcher", sizeof(Referee_ForLauncher_t));
-=======
->>>>>>> 6254fbbd
 
   Referee_t ref;
   Referee_ForCap_t for_cap;
