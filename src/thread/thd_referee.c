/**
 * @file referee.c
 * @author Qu Shen (503578404@qq.com)
 * @brief 裁判系统接收发送线程
 * @version 1.0.0
 * @date 2021-04-15
 *
 * @copyright Copyright (c) 2021
 *
 * 接收来自裁判系统的数据
 * 解析后根据需求组合成新包发给各个模块
 * 无论裁判系统是否在线，都要按时发送给各个模块
 *
 */

#include "bsp_usb.h"
#include "dev_referee.h"
#include "mid_msg_dist.h"
#include "thd.h"

#define THD_PERIOD_MS (1)
#define THD_DELAY_TICK (pdMS_TO_TICKS(THD_PERIOD_MS))

void thd_referee(void* arg) {
  runtime_t* runtime = arg;

  referee_t ref;
  referee_for_ai_t for_ai;
  referee_for_chassis_t for_chassis;
  referee_for_launcher_t for_launcher;

  publisher_t* referee_ai_pub =
      msg_dist_create_topic("referee_ai", sizeof(referee_for_ai_t));
  publisher_t* referee_chassis_pub =
      msg_dist_create_topic("referee_chassis", sizeof(referee_for_chassis_t));
  publisher_t* referee_launcher_pub =
      msg_dist_create_topic("referee_launcher", sizeof(referee_for_launcher_t));

  subscriber_t* ui_cap_sub = msg_dist_subscribe("ui_cap", true);
  subscriber_t* ui_chassis_sub = msg_dist_subscribe("chassis_ui", true);
  subscriber_t* ui_gimbal_sub = msg_dist_subscribe("gimbal_ui", true);
  subscriber_t* ui_launcher_sub = msg_dist_subscribe("launcher_ui", true);

  /* 初始化裁判系统 */
  referee_init(&ref, &(runtime->cfg.pilot_cfg->screen));

  uint32_t tick = xTaskGetTickCount();
  while (1) {
    referee_start_receiving(&ref); /* 开始接收裁判系统数据 */

<<<<<<< HEAD
    /* 判断裁判系统数据是否接收完成 */
    if (Referee_WaitRecvCplt(&ref, 100) != pdTRUE) {
      Referee_HandleOffline(&ref); /* 长时间未接收到数据，裁判系统离线 */
=======
    if (referee_wait_recv_cplt(100)) { /* 判断裁判系统数据是否接收完成 */
      referee_handle_offline(&ref); /* 长时间未接收到数据，裁判系统离线 */
>>>>>>> 606eeb0f
    } else {
      referee_parse(&ref); /* 解析裁判系统数据 */
    }

    /* 定时接收发送数据 */
    if (xTaskGetTickCount() > tick) {
      tick += THD_DELAY_TICK;
      /* 打包裁判系统数据 */
      referee_pack_for_ai(&for_ai, &ref);
      referee_pack_for_launcher(&for_launcher, &ref);
      referee_pack_for_chassis(&for_chassis, &ref);

      /* 发送裁判系统数据到其他进程 */
      msg_dist_publish(referee_ai_pub, &for_ai);
      msg_dist_publish(referee_chassis_pub, &for_chassis);
      msg_dist_publish(referee_launcher_pub, &for_launcher);

      /* 获取其他进程数据用于绘制UI */
      msg_dist_poll(ui_cap_sub, &(ref.cap_ui), 0);
      msg_dist_poll(ui_chassis_sub, &(ref.chassis_ui), 0);
      msg_dist_poll(ui_gimbal_sub, &(ref.gimbal_ui), 0);
      msg_dist_poll(ui_launcher_sub, &(ref.launcher_ui), 0);
      msg_dist_poll(ui_launcher_sub, &(ref.cmd_ui), 0);
#if 0
      xQueueReceive(runtime->msgq.ui.ai, &(ref.ai_ui), 0);
#endif

      /* 刷新UI数据 */
      referee_refresh_ui(&ref);

<<<<<<< HEAD
      if (Referee_WaitTransCplt(&ref, 0)) {
        Referee_PackUiPacket(&ref);
        Referee_StartTransmit(&ref);
      }
=======
      if (referee_wait_trans_cplt(0)) {
        referee_pack_ui_packet(&ref);
      }
      referee_start_transmit(&ref);
>>>>>>> 606eeb0f
    }
  }
}
THREAD_DECLEAR(thd_referee, 512, 4);<|MERGE_RESOLUTION|>--- conflicted
+++ resolved
@@ -48,14 +48,8 @@
   while (1) {
     referee_start_receiving(&ref); /* 开始接收裁判系统数据 */
 
-<<<<<<< HEAD
-    /* 判断裁判系统数据是否接收完成 */
-    if (Referee_WaitRecvCplt(&ref, 100) != pdTRUE) {
-      Referee_HandleOffline(&ref); /* 长时间未接收到数据，裁判系统离线 */
-=======
-    if (referee_wait_recv_cplt(100)) { /* 判断裁判系统数据是否接收完成 */
+    if (!referee_wait_recv_cplt(100)) { /* 判断裁判系统数据是否接收完成 */
       referee_handle_offline(&ref); /* 长时间未接收到数据，裁判系统离线 */
->>>>>>> 606eeb0f
     } else {
       referee_parse(&ref); /* 解析裁判系统数据 */
     }
@@ -86,17 +80,10 @@
       /* 刷新UI数据 */
       referee_refresh_ui(&ref);
 
-<<<<<<< HEAD
-      if (Referee_WaitTransCplt(&ref, 0)) {
-        Referee_PackUiPacket(&ref);
-        Referee_StartTransmit(&ref);
+      if (referee_wait_trans_cplt(&ref, 0)) {
+        referee_pack_ui_packet(&ref);
+        referee_start_transmit(&ref);
       }
-=======
-      if (referee_wait_trans_cplt(0)) {
-        referee_pack_ui_packet(&ref);
-      }
-      referee_start_transmit(&ref);
->>>>>>> 606eeb0f
     }
   }
 }
