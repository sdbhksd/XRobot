/**
 * @file thd_usb.c
 * @author Qu Shen
 * @brief USB输入输出管理
 * @version 0.1
 * @date 2021-09-05
 *
 * @copyright Copyright (c) 2021
 *
 */

#include <string.h>

#include "thd.h"
#include "tusb.h"

#define THD_PERIOD_MS (2)

<<<<<<< HEAD
//--------------------------------------------------------------------+
// Device callbacks
//--------------------------------------------------------------------+

// Invoked when device is mounted
void tud_mount_cb(void)
{
  ;
}

// Invoked when device is unmounted
void tud_umount_cb(void)
{
  ;
}

// Invoked when usb bus is suspended
// remote_wakeup_en : if host allow us  to perform remote wakeup
// Within 7ms, device must draw an average of current less than 2.5 mA from bus
void tud_suspend_cb(bool remote_wakeup_en)
{
  (void) remote_wakeup_en;
  ;
}

// Invoked when usb bus is resumed
void tud_resume_cb(void)
{
  ;
}


//--------------------------------------------------------------------+
// USB CDC
//--------------------------------------------------------------------+
void cdc_task(void)
{
  if ( tud_cdc_connected() )
  {
    // connected and there is data available
    if ( tud_cdc_available() )
    {
      uint8_t buf[64];

      // read and echo back
      uint32_t count = tud_cdc_read(buf, 1);

      if (count == 0) {
        return;
      }
      volatile uint8_t command = buf[0];
      if ((command & 0x80) == 0x80) {
        tud_cdc_read(buf, 4);
      }
      switch (command) {
        case 0x00: // Reset
          break;
        case 0x01: // Run
          ;
          break;
        case 0x02: { // ID
          const char id[] = "TLF1";
          tud_cdc_write(id, 4);
          // tud_cdc_write_char('1');
          // tud_cdc_write_char('A');
          // tud_cdc_write_char('L');
          // tud_cdc_write_char('S');
          break;
        }
        case 0x04: { // metadata
          tud_cdc_write_char(0x1);
          tud_cdc_write_str("device name");
          tud_cdc_write_char(0);
          tud_cdc_write_char(0x2);
          tud_cdc_write_str("fpga firmware");
          tud_cdc_write_char(0);
          tud_cdc_write_char(0x3);
          tud_cdc_write_str("pic firmware");
          tud_cdc_write_char(0);
          tud_cdc_write_char(0x40);
          tud_cdc_write_char(4); // number of usable probes
          tud_cdc_write_char(0x41);
          tud_cdc_write_char(2); // protocol version
          tud_cdc_write_char(0);
          break;
        }
        case 0xc0: { // set trigger mask
          break;
        }
        case 0xc1: { // set trigger values
          break;
        }
        case 0xc2: { // set trigger configuration
          break;
        }
        case 0x80: { // set divider
          break;
        }
        case 0x81: { // set read and delay count
          break;
        }
        case 0x82: { // set flags
          break;
        }
        default:
          //asm("bkpt");
          break;
      }

      // for(uint32_t i=0; i<count; i++)
      // {
      //   tud_cdc_write_char(buf[i]);

      //   if ( buf[i] == '\r' ) tud_cdc_write_char('\n');
      // }

    }
    tud_cdc_write_flush();
  }
}

void tlf_queue_sample(uint8_t* sample, uint32_t sample_len) {
    tud_cdc_write(sample, sample_len);
    // if (sent == 0) {
    //   asm("bkpt");
    // }
}

// Invoked when cdc when line state changed e.g connected/disconnected
void tud_cdc_line_state_cb(uint8_t itf, bool dtr, bool rts)
{
  (void) itf;
  (void) dtr;
  (void) rts;
}

// Invoked when CDC interface received data from host
void tud_cdc_rx_cb(uint8_t itf)
{
  (void) itf;
}

void Thd_USB(void* arg) {
  Runtime_t* runtime = arg;
=======
void thd_usb(void* arg) {
  runtime_t* runtime = arg;
>>>>>>> 606eeb0f
  RM_UNUSED(runtime);

  // This should be called after scheduler/kernel is started.
  // Otherwise it could cause kernel issue since USB IRQ handler does use RTOS
  // queue API.
  tusb_init();

  // RTOS forever loop
  while (1) {
    // tinyusb device task
    tud_task();

    cdc_task();
  }
}
THREAD_DECLEAR(thd_usb, 128, 4);<|MERGE_RESOLUTION|>--- conflicted
+++ resolved
@@ -16,155 +16,8 @@
 
 #define THD_PERIOD_MS (2)
 
-<<<<<<< HEAD
-//--------------------------------------------------------------------+
-// Device callbacks
-//--------------------------------------------------------------------+
-
-// Invoked when device is mounted
-void tud_mount_cb(void)
-{
-  ;
-}
-
-// Invoked when device is unmounted
-void tud_umount_cb(void)
-{
-  ;
-}
-
-// Invoked when usb bus is suspended
-// remote_wakeup_en : if host allow us  to perform remote wakeup
-// Within 7ms, device must draw an average of current less than 2.5 mA from bus
-void tud_suspend_cb(bool remote_wakeup_en)
-{
-  (void) remote_wakeup_en;
-  ;
-}
-
-// Invoked when usb bus is resumed
-void tud_resume_cb(void)
-{
-  ;
-}
-
-
-//--------------------------------------------------------------------+
-// USB CDC
-//--------------------------------------------------------------------+
-void cdc_task(void)
-{
-  if ( tud_cdc_connected() )
-  {
-    // connected and there is data available
-    if ( tud_cdc_available() )
-    {
-      uint8_t buf[64];
-
-      // read and echo back
-      uint32_t count = tud_cdc_read(buf, 1);
-
-      if (count == 0) {
-        return;
-      }
-      volatile uint8_t command = buf[0];
-      if ((command & 0x80) == 0x80) {
-        tud_cdc_read(buf, 4);
-      }
-      switch (command) {
-        case 0x00: // Reset
-          break;
-        case 0x01: // Run
-          ;
-          break;
-        case 0x02: { // ID
-          const char id[] = "TLF1";
-          tud_cdc_write(id, 4);
-          // tud_cdc_write_char('1');
-          // tud_cdc_write_char('A');
-          // tud_cdc_write_char('L');
-          // tud_cdc_write_char('S');
-          break;
-        }
-        case 0x04: { // metadata
-          tud_cdc_write_char(0x1);
-          tud_cdc_write_str("device name");
-          tud_cdc_write_char(0);
-          tud_cdc_write_char(0x2);
-          tud_cdc_write_str("fpga firmware");
-          tud_cdc_write_char(0);
-          tud_cdc_write_char(0x3);
-          tud_cdc_write_str("pic firmware");
-          tud_cdc_write_char(0);
-          tud_cdc_write_char(0x40);
-          tud_cdc_write_char(4); // number of usable probes
-          tud_cdc_write_char(0x41);
-          tud_cdc_write_char(2); // protocol version
-          tud_cdc_write_char(0);
-          break;
-        }
-        case 0xc0: { // set trigger mask
-          break;
-        }
-        case 0xc1: { // set trigger values
-          break;
-        }
-        case 0xc2: { // set trigger configuration
-          break;
-        }
-        case 0x80: { // set divider
-          break;
-        }
-        case 0x81: { // set read and delay count
-          break;
-        }
-        case 0x82: { // set flags
-          break;
-        }
-        default:
-          //asm("bkpt");
-          break;
-      }
-
-      // for(uint32_t i=0; i<count; i++)
-      // {
-      //   tud_cdc_write_char(buf[i]);
-
-      //   if ( buf[i] == '\r' ) tud_cdc_write_char('\n');
-      // }
-
-    }
-    tud_cdc_write_flush();
-  }
-}
-
-void tlf_queue_sample(uint8_t* sample, uint32_t sample_len) {
-    tud_cdc_write(sample, sample_len);
-    // if (sent == 0) {
-    //   asm("bkpt");
-    // }
-}
-
-// Invoked when cdc when line state changed e.g connected/disconnected
-void tud_cdc_line_state_cb(uint8_t itf, bool dtr, bool rts)
-{
-  (void) itf;
-  (void) dtr;
-  (void) rts;
-}
-
-// Invoked when CDC interface received data from host
-void tud_cdc_rx_cb(uint8_t itf)
-{
-  (void) itf;
-}
-
-void Thd_USB(void* arg) {
-  Runtime_t* runtime = arg;
-=======
 void thd_usb(void* arg) {
   runtime_t* runtime = arg;
->>>>>>> 606eeb0f
   RM_UNUSED(runtime);
 
   // This should be called after scheduler/kernel is started.
